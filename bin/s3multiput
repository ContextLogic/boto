--- conflicted
+++ resolved
@@ -285,11 +285,7 @@
                         else:
                             upload(bucket_name, aws_access_key_id,
                                    aws_secret_access_key, fullpath, key_name,
-<<<<<<< HEAD
-                                   reduced, debug, cb, num_cb, grant or "private")
-=======
                                    reduced, debug, cb, num_cb, grant or 'private')
->>>>>>> fe2064f3
                 total += 1
 
     # upload a single file
@@ -315,11 +311,7 @@
                 else:
                     upload(bucket_name, aws_access_key_id,
                            aws_secret_access_key, path, key_name,
-<<<<<<< HEAD
-                           reduced, debug, cb, num_cb, grant or "private")
-=======
                            reduced, debug, cb, num_cb, grant or 'private')
->>>>>>> fe2064f3
 
 if __name__ == "__main__":
     main()