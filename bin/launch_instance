#!/usr/bin/env python
# Copyright (c) 2009 Chris Moyer http://coredumped.org/
#
# Permission is hereby granted, free of charge, to any person obtaining a
# copy of this software and associated documentation files (the
# "Software"), to deal in the Software without restriction, including
# without limitation the rights to use, copy, modify, merge, publish, dis-
# tribute, sublicense, and/or sell copies of the Software, and to permit
# persons to whom the Software is furnished to do so, subject to the fol-
# lowing conditions:
#
# The above copyright notice and this permission notice shall be included
# in all copies or substantial portions of the Software.
#
# THE SOFTWARE IS PROVIDED "AS IS", WITHOUT WARRANTY OF ANY KIND, EXPRESS
# OR IMPLIED, INCLUDING BUT NOT LIMITED TO THE WARRANTIES OF MERCHANTABIL-
# ITY, FITNESS FOR A PARTICULAR PURPOSE AND NONINFRINGEMENT. IN NO EVENT
# SHALL THE AUTHOR BE LIABLE FOR ANY CLAIM, DAMAGES OR OTHER LIABILITY, 
# WHETHER IN AN ACTION OF CONTRACT, TORT OR OTHERWISE, ARISING FROM,
# OUT OF OR IN CONNECTION WITH THE SOFTWARE OR THE USE OR OTHER DEALINGS

#
# Utility to launch an EC2 Instance
#
VERSION="0.2"


CLOUD_INIT_SCRIPT = """#!/usr/bin/env python
f = open("/etc/boto.cfg", "w")
f.write(\"\"\"%s\"\"\")
f.close()
"""
import boto.pyami.config
from boto.utils import fetch_file
import re, os
import ConfigParser

class Config(boto.pyami.config.Config):
    """A special config class that also adds import abilities
    Directly in the config file. To have a config file import
    another config file, simply use "#import <path>" where <path>
    is either a relative path or a full URL to another config
    """

    def __init__(self):
        ConfigParser.SafeConfigParser.__init__(self, {'working_dir' : '/mnt/pyami', 'debug' : '0'})

    def add_config(self, file_url):
        """Add a config file to this configuration
        :param file_url: URL for the file to add, or a local path
        :type file_url: str
        """
        if not re.match("^([a-zA-Z0-9]*:\/\/)(.*)", file_url):
            if not file_url.startswith("/"):
                file_url = os.path.join(os.getcwd(), file_url)
            file_url = "file://%s" % file_url
        (base_url, file_name) = file_url.rsplit("/", 1)
        base_config = fetch_file(file_url)
        base_config.seek(0)
        for line in base_config.readlines():
            match = re.match("^#import[\s\t]*([^\s^\t]*)[\s\t]*$", line)
            if match:
                self.add_config("%s/%s" % (base_url, match.group(1)))
        base_config.seek(0)
        self.readfp(base_config)

    def add_creds(self, ec2):
        """Add the credentials to this config if they don't already exist"""
        if not self.has_section('Credentials'):
            self.add_section('Credentials')
            self.set('Credentials', 'aws_access_key_id', ec2.aws_access_key_id)
            self.set('Credentials', 'aws_secret_access_key', ec2.aws_secret_access_key)

    
    def __str__(self):
        """Get config as string"""
        from StringIO import StringIO
        s = StringIO()
        self.write(s)
        return s.getvalue()


if __name__ == "__main__":
    try:
        import readline
    except ImportError:
        pass
    import sys
    import time
    import boto
    from boto.ec2 import regions
    from optparse import OptionParser
    from boto.mashups.iobject import IObject
    parser = OptionParser(version=VERSION, usage="%prog [options] config_url")
    parser.add_option("-c", "--max-count", help="Maximum number of this type of instance to launch", dest="max_count", default="1")
    parser.add_option("--min-count", help="Minimum number of this type of instance to launch", dest="min_count", default="1")
    parser.add_option("--cloud-init", help="Indicates that this is an instance that uses 'CloudInit', Ubuntu's cloud bootstrap process. This wraps the config in a shell script command instead of just passing it in directly", dest="cloud_init", default=False, action="store_true")
    parser.add_option("-g", "--groups", help="Security Groups to add this instance to",  action="append", dest="groups")
    parser.add_option("-a", "--ami", help="AMI to launch", dest="ami_id")
    parser.add_option("-t", "--type", help="Type of Instance (default m1.small)", dest="type", default="m1.small")
    parser.add_option("-k", "--key", help="Keypair", dest="key_name")
    parser.add_option("-z", "--zone", help="Zone (default us-east-1a)", dest="zone", default="us-east-1a")
    parser.add_option("-r", "--region", help="Region (default us-east-1)", dest="region", default="us-east-1")
    parser.add_option("-i", "--ip", help="Elastic IP", dest="elastic_ip")
    parser.add_option("-n", "--no-add-cred", help="Don't add a credentials section", default=False, action="store_true", dest="nocred")
<<<<<<< HEAD
    parser.add_option("--save-ebs", help="Save the EBS volume on shutdown, instead of deleting it", default=False, action="store_true", dest="save_ebs")
=======
    parser.add_option("-w", "--wait", help="Wait until instance is running", default=False, action="store_true", dest="wait")
    parser.add_option("-d", "--dns", help="Returns public and private DNS (implicates --wait)", default=False, action="store_true", dest="dns")
    parser.add_option("-T", "--tag", help="Set tag", default=None, action="append", dest="tags", metavar="key:value")
>>>>>>> e0013067

    (options, args) = parser.parse_args()

    if len(args) < 1:
        parser.print_help()
        sys.exit(1)
    file_url = os.path.expanduser(args[0])

    cfg = Config()
    cfg.add_config(file_url)

    for r in regions():
        if r.name == options.region:
            region = r
            break
    else:
        print "Region %s not found." % options.region
        sys.exit(1)
    ec2 = boto.connect_ec2(region=region)
    if not options.nocred:
        cfg.add_creds(ec2)

    iobj = IObject()
    if options.ami_id:
        ami = ec2.get_image(options.ami_id)
    else:
        ami_id = options.ami_id
        l = [(a, a.id, a.location) for a in ec2.get_all_images()]
        ami = iobj.choose_from_list(l, prompt='Choose AMI')

    if options.key_name:
        key_name = options.key_name
    else:
        l = [(k, k.name, '') for k in ec2.get_all_key_pairs()]
        key_name = iobj.choose_from_list(l, prompt='Choose Keypair').name

    if options.groups:
        groups = options.groups
    else:
        groups = []
        l = [(g, g.name, g.description) for g in ec2.get_all_security_groups()]
        g = iobj.choose_from_list(l, prompt='Choose Primary Security Group')
        while g != None:
            groups.append(g)
            l.remove((g, g.name, g.description))
            g = iobj.choose_from_list(l, prompt='Choose Additional Security Group (0 to quit)')

    user_data = str(cfg)
    # If it's a cloud init AMI,
    # then we need to wrap the config in our
    # little wrapper shell script
    if options.cloud_init:
        user_data = CLOUD_INIT_SCRIPT % user_data
    shutdown_proc = "terminate"
    if options.save_ebs:
        shutdown_proc = "save"

    r = ami.run(min_count=int(options.min_count), max_count=int(options.max_count),
            key_name=key_name, user_data=user_data,
            security_groups=groups, instance_type=options.type,
<<<<<<< HEAD
            placement=options.zone, instance_initiated_shutdown_behavior=shutdown_proc)
=======
            placement=options.zone)

    instance = r.instances[0]

    if options.tags:
        for tag_pair in options.tags:
            name = tag_pair
            value = ''
            if ':' in tag_pair:
                name, value = tag_pair.split(':', 1)
            instance.add_tag(name, value)

    if options.dns:
        options.wait = True

    if not options.wait:
        sys.exit(0)

    while True:
        instance.update()
        if instance.state == 'running':
            break
        time.sleep(3)

    if options.dns:
        print "Public DNS name: %s" % instance.public_dns_name
        print "Private DNS name: %s" % instance.private_dns_name
>>>>>>> e0013067
<|MERGE_RESOLUTION|>--- conflicted
+++ resolved
@@ -103,13 +103,10 @@
     parser.add_option("-r", "--region", help="Region (default us-east-1)", dest="region", default="us-east-1")
     parser.add_option("-i", "--ip", help="Elastic IP", dest="elastic_ip")
     parser.add_option("-n", "--no-add-cred", help="Don't add a credentials section", default=False, action="store_true", dest="nocred")
-<<<<<<< HEAD
     parser.add_option("--save-ebs", help="Save the EBS volume on shutdown, instead of deleting it", default=False, action="store_true", dest="save_ebs")
-=======
     parser.add_option("-w", "--wait", help="Wait until instance is running", default=False, action="store_true", dest="wait")
     parser.add_option("-d", "--dns", help="Returns public and private DNS (implicates --wait)", default=False, action="store_true", dest="dns")
     parser.add_option("-T", "--tag", help="Set tag", default=None, action="append", dest="tags", metavar="key:value")
->>>>>>> e0013067
 
     (options, args) = parser.parse_args()
 
@@ -170,10 +167,7 @@
     r = ami.run(min_count=int(options.min_count), max_count=int(options.max_count),
             key_name=key_name, user_data=user_data,
             security_groups=groups, instance_type=options.type,
-<<<<<<< HEAD
             placement=options.zone, instance_initiated_shutdown_behavior=shutdown_proc)
-=======
-            placement=options.zone)
 
     instance = r.instances[0]
 
@@ -200,4 +194,3 @@
     if options.dns:
         print "Public DNS name: %s" % instance.public_dns_name
         print "Private DNS name: %s" % instance.private_dns_name
->>>>>>> e0013067
