# Copyright (c) 2009 Mitch Garnaat http://garnaat.org/
#
# Permission is hereby granted, free of charge, to any person obtaining a
# copy of this software and associated documentation files (the
# "Software"), to deal in the Software without restriction, including
# without limitation the rights to use, copy, modify, merge, publish, dis-
# tribute, sublicense, and/or sell copies of the Software, and to permit
# persons to whom the Software is furnished to do so, subject to the fol-
# lowing conditions:
#
# The above copyright notice and this permission notice shall be included
# in all copies or substantial portions of the Software.
#
# THE SOFTWARE IS PROVIDED "AS IS", WITHOUT WARRANTY OF ANY KIND, EXPRESS
# OR IMPLIED, INCLUDING BUT NOT LIMITED TO THE WARRANTIES OF MERCHANTABIL-
# ITY, FITNESS FOR A PARTICULAR PURPOSE AND NONINFRINGEMENT. IN NO EVENT
# SHALL THE AUTHOR BE LIABLE FOR ANY CLAIM, DAMAGES OR OTHER LIABILITY,
# WHETHER IN AN ACTION OF CONTRACT, TORT OR OTHERWISE, ARISING FROM,
# OUT OF OR IN CONNECTION WITH THE SOFTWARE OR THE USE OR OTHER DEALINGS
# IN THE SOFTWARE.

"""
Represents a connection to the EC2 service.
"""

from boto.ec2.connection import EC2Connection
from boto.resultset import ResultSet
from boto.vpc.vpc import VPC
from boto.vpc.customergateway import CustomerGateway
<<<<<<< HEAD
from boto.vpc.routetable import RouteTable
=======
from boto.vpc.internetgateway import InternetGateway
>>>>>>> cf77b63b
from boto.vpc.vpngateway import VpnGateway, Attachment
from boto.vpc.dhcpoptions import DhcpOptions
from boto.vpc.subnet import Subnet
from boto.vpc.vpnconnection import VpnConnection

class VPCConnection(EC2Connection):

    # VPC methods

    def get_all_vpcs(self, vpc_ids=None, filters=None):
        """
        Retrieve information about your VPCs.  You can filter results to
        return information only about those VPCs that match your search
        parameters.  Otherwise, all VPCs associated with your account
        are returned.

        :type vpc_ids: list
        :param vpc_ids: A list of strings with the desired VPC ID's

        :type filters: list of tuples
        :param filters: A list of tuples containing filters.  Each tuple
                        consists of a filter key and a filter value.
                        Possible filter keys are:

                        - *state*, the state of the VPC (pending or available)
                        - *cidrBlock*, CIDR block of the VPC
                        - *dhcpOptionsId*, the ID of a set of DHCP options

        :rtype: list
        :return: A list of :class:`boto.vpc.vpc.VPC`
        """
        params = {}
        if vpc_ids:
            self.build_list_params(params, vpc_ids, 'VpcId')
        if filters:
            i = 1
            for filter in filters:
                params[('Filter.%d.Name' % i)] = filter[0]
                params[('Filter.%d.Value.1' % i)] = filter[1]
                i += 1
        return self.get_list('DescribeVpcs', params, [('item', VPC)])

    def create_vpc(self, cidr_block):
        """
        Create a new Virtual Private Cloud.

        :type cidr_block: str
        :param cidr_block: A valid CIDR block

        :rtype: The newly created VPC
        :return: A :class:`boto.vpc.vpc.VPC` object
        """
        params = {'CidrBlock' : cidr_block}
        return self.get_object('CreateVpc', params, VPC)

    def delete_vpc(self, vpc_id):
        """
        Delete a Virtual Private Cloud.

        :type vpc_id: str
        :param vpc_id: The ID of the vpc to be deleted.

        :rtype: bool
        :return: True if successful
        """
        params = {'VpcId': vpc_id}
        return self.get_status('DeleteVpc', params)

<<<<<<< HEAD
    # Route Tables

    def get_all_route_tables(self, route_table_ids=None, filters=None):
        """
        Retrieve information about your routing tables. You can filter results
        to return information only about those route tables that match your
        search parameters. Otherwise, all route tables associated with your
        account are returned.

        :type route_table_ids: list
        :param route_table_ids: A list of strings with the desired route table
                                IDs.

        :type filters: list of tuples
        :param filters: A list of tuples containing filters. Each tuple
                        consists of a filter key and a filter value.

        :rtype: list
        :return: A list of :class:`boto.vpc.routetable.RouteTable`
        """
        params = {}
        if route_table_ids:
            self.build_list_params(params, route_table_ids, "RouteTableId")
        if filters:
            self.build_filter_params(params, dict(filters))
        return self.get_list('DescribeRouteTables', params, [('item', RouteTable)])

    def associate_route_table(self, route_table_id, subnet_id):
        """
        Associates a route table with a specific subnet.

        :type route_table_id: str
        :param route_table_id: The ID of the route table to associate.

        :type subnet_id: str
        :param subnet_id: The ID of the subnet to associate with.

        :rtype: str
        :return: The ID of the association created
        """
        params = {
            'RouteTableId': route_table_id,
            'SubnetId': subnet_id
        }

        result = self.get_object('AssociateRouteTable', params, ResultSet)
        return result.associationId

    def disassociate_route_table(self, association_id):
        """
        Removes an association from a route table. This will cause all subnets
        that would've used this association to now use the main routing
        association instead.

        :type association_id: str
        :param association_id: The ID of the association to disassociate.

        :rtype: bool
        :return: True if successful
        """
        params = { 'AssociationId': association_id }
        return self.get_status('DisassociateRouteTable', params)

    def create_route_table(self, vpc_id):
        """
        Creates a new route table.

        :type vpc_id: str
        :param vpc_id: The VPC ID to associate this route table with.

        :rtype: The newly created route table
        :return: A :class:`boto.vpc.routetable.RouteTable` object
        """
        params = { 'VpcId': vpc_id }
        return self.get_object('CreateRouteTable', params, RouteTable)

    def delete_route_table(self, route_table_id):
        """
        Delete a route table.

        :type route_table_id: str
        :param route_table_id: The ID of the route table to delete.

        :rtype: bool
        :return: True if successful
        """
        params = { 'RouteTableId': route_table_id }
        return self.get_status('DeleteRouteTable', params)

    def create_route(self, route_table_id, destination_cidr_block, gateway_id=None, instance_id=None):
        """
        Creates a new route in the route table within a VPC. The route's target
        can be either a gateway attached to the VPC or a NAT instance in the
        VPC.

        :type route_table_id: str
        :param route_table_id: The ID of the route table for the route.

        :type destination_cidr_block: str
        :param destination_cidr_block: The CIDR address block used for the
                                       destination match.

        :type gateway_id: str
        :param gateway_id: The ID of the gateway attached to your VPC.

        :type instance_id: str
        :param instance_id: The ID of a NAT instance in your VPC.

        :rtype: bool
        :return: True if successful
        """
        params = {
            'RouteTableId': route_table_id,
            'DestinationCidrBlock': destination_cidr_block
        }

        if gateway_id is not None:
            params['GatewayId'] = gateway_id
        elif instance_id is not None:
            params['InstanceId'] = instance_id

        return self.get_status('CreateRoute', params)

    def delete_route(self, route_table_id, destination_cidr_block):
        """
        Deletes a route from a route table within a VPC.

        :type route_table_id: str
        :param route_table_id: The ID of the route table with the route.

        :type destination_cidr_block: str
        :param destination_cidr_block: The CIDR address block used for
                                       destination match.

        :rtype: bool
        :return: True if successful
        """
        params = {
            'RouteTableId': route_table_id,
            'DestinationCidrBlock': destination_cidr_block
        }

        return self.get_status('DeleteRoute', params)
=======
    # Internet Gateways

    def get_all_internet_gateways(self, internet_gateway_ids=None, filters=None):
        """
        Get a list of internet gateways. You can filter results to return information
        about only those gateways that you're interested in.

        :type internet_gateway_ids: list
        :param internet_gateway_ids: A list of strings with the desired gateway IDs.

        :type filters: list of tuples
        :param filters: A list of tuples containing filters.  Each tuple
                        consists of a filter key and a filter value.
        """
        params = {}

        if internet_gateway_ids:
            self.build_list_params(params, internet_gateway_ids, 'InternetGatewayId')
        if filters:
            self.build_filter_params(params, dict(filters))

        return self.get_list('DescribeInternetGateways', params, [('item', InternetGateway)])

    def create_internet_gateway(self):
        """
        Creates an internet gateway for VPC.

        :rtype: Newly created internet gateway.
        :return: `boto.vpc.internetgateway.InternetGateway`
        """
        return self.get_object('CreateInternetGateway', {}, InternetGateway)

    def delete_internet_gateway(self, internet_gateway_id):
        """
        Deletes an internet gateway from the VPC.

        :type internet_gateway_id: str
        :param internet_gateway_id: The ID of the internet gateway to delete.

        :rtype: Bool
        :return: True if successful
        """
        params = { 'InternetGatewayId': internet_gateway_id }
        return self.get_status('DeleteInternetGateway', params)

    def attach_internet_gateway(self, internet_gateway_id, vpc_id):
        """
        Attach an internet gateway to a specific VPC.

        :type internet_gateway_id: str
        :param internet_gateway_id: The ID of the internet gateway to delete.

        :type vpc_id: str
        :param vpc_id: The ID of the VPC to attach to.

        :rtype: Bool
        :return: True if successful
        """
        params = {
            'InternetGatewayId': internet_gateway_id,
            'VpcId': vpc_id
        }

        return self.get_status('AttachInternetGateway', params)

    def detach_internet_gateway(self, internet_gateway_id, vpc_id):
        """
        Detach an internet gateway from a specific VPC.

        :type internet_gateway_id: str
        :param internet_gateway_id: The ID of the internet gateway to delete.

        :type vpc_id: str
        :param vpc_id: The ID of the VPC to attach to.

        :rtype: Bool
        :return: True if successful
        """
        params = {
            'InternetGatewayId': internet_gateway_id,
            'VpcId': vpc_id
        }

        return self.get_status('DetachInternetGateway', params)
>>>>>>> cf77b63b

    # Customer Gateways

    def get_all_customer_gateways(self, customer_gateway_ids=None, filters=None):
        """
        Retrieve information about your CustomerGateways.  You can filter results to
        return information only about those CustomerGateways that match your search
        parameters.  Otherwise, all CustomerGateways associated with your account
        are returned.

        :type customer_gateway_ids: list
        :param customer_gateway_ids: A list of strings with the desired CustomerGateway ID's

        :type filters: list of tuples
        :param filters: A list of tuples containing filters.  Each tuple
                        consists of a filter key and a filter value.
                        Possible filter keys are:

                         - *state*, the state of the CustomerGateway
                           (pending,available,deleting,deleted)
                         - *type*, the type of customer gateway (ipsec.1)
                         - *ipAddress* the IP address of customer gateway's
                           internet-routable external inteface

        :rtype: list
        :return: A list of :class:`boto.vpc.customergateway.CustomerGateway`
        """
        params = {}
        if customer_gateway_ids:
            self.build_list_params(params, customer_gateway_ids, 'CustomerGatewayId')
        if filters:
            i = 1
            for filter in filters:
                params[('Filter.%d.Name' % i)] = filter[0]
                params[('Filter.%d.Value.1')] = filter[1]
                i += 1
        return self.get_list('DescribeCustomerGateways', params, [('item', CustomerGateway)])

    def create_customer_gateway(self, type, ip_address, bgp_asn):
        """
        Create a new Customer Gateway

        :type type: str
        :param type: Type of VPN Connection.  Only valid valid currently is 'ipsec.1'

        :type ip_address: str
        :param ip_address: Internet-routable IP address for customer's gateway.
                           Must be a static address.

        :type bgp_asn: str
        :param bgp_asn: Customer gateway's Border Gateway Protocol (BGP)
                        Autonomous System Number (ASN)

        :rtype: The newly created CustomerGateway
        :return: A :class:`boto.vpc.customergateway.CustomerGateway` object
        """
        params = {'Type' : type,
                  'IpAddress' : ip_address,
                  'BgpAsn' : bgp_asn}
        return self.get_object('CreateCustomerGateway', params, CustomerGateway)

    def delete_customer_gateway(self, customer_gateway_id):
        """
        Delete a Customer Gateway.

        :type customer_gateway_id: str
        :param customer_gateway_id: The ID of the customer_gateway to be deleted.

        :rtype: bool
        :return: True if successful
        """
        params = {'CustomerGatewayId': customer_gateway_id}
        return self.get_status('DeleteCustomerGateway', params)

    # VPN Gateways

    def get_all_vpn_gateways(self, vpn_gateway_ids=None, filters=None):
        """
        Retrieve information about your VpnGateways.  You can filter results to
        return information only about those VpnGateways that match your search
        parameters.  Otherwise, all VpnGateways associated with your account
        are returned.

        :type vpn_gateway_ids: list
        :param vpn_gateway_ids: A list of strings with the desired VpnGateway ID's

        :type filters: list of tuples
        :param filters: A list of tuples containing filters.  Each tuple
                        consists of a filter key and a filter value.
                        Possible filter keys are:

                        - *state*, the state of the VpnGateway
                          (pending,available,deleting,deleted)
                        - *type*, the type of customer gateway (ipsec.1)
                        - *availabilityZone*, the Availability zone the
                          VPN gateway is in.

        :rtype: list
        :return: A list of :class:`boto.vpc.customergateway.VpnGateway`
        """
        params = {}
        if vpn_gateway_ids:
            self.build_list_params(params, vpn_gateway_ids, 'VpnGatewayId')
        if filters:
            i = 1
            for filter in filters:
                params[('Filter.%d.Name' % i)] = filter[0]
                params[('Filter.%d.Value.1')] = filter[1]
                i += 1
        return self.get_list('DescribeVpnGateways', params, [('item', VpnGateway)])

    def create_vpn_gateway(self, type, availability_zone=None):
        """
        Create a new Vpn Gateway

        :type type: str
        :param type: Type of VPN Connection.  Only valid valid currently is 'ipsec.1'

        :type availability_zone: str
        :param availability_zone: The Availability Zone where you want the VPN gateway.

        :rtype: The newly created VpnGateway
        :return: A :class:`boto.vpc.vpngateway.VpnGateway` object
        """
        params = {'Type' : type}
        if availability_zone:
            params['AvailabilityZone'] = availability_zone
        return self.get_object('CreateVpnGateway', params, VpnGateway)

    def delete_vpn_gateway(self, vpn_gateway_id):
        """
        Delete a Vpn Gateway.

        :type vpn_gateway_id: str
        :param vpn_gateway_id: The ID of the vpn_gateway to be deleted.

        :rtype: bool
        :return: True if successful
        """
        params = {'VpnGatewayId': vpn_gateway_id}
        return self.get_status('DeleteVpnGateway', params)

    def attach_vpn_gateway(self, vpn_gateway_id, vpc_id):
        """
        Attaches a VPN gateway to a VPC.

        :type vpn_gateway_id: str
        :param vpn_gateway_id: The ID of the vpn_gateway to attach

        :type vpc_id: str
        :param vpc_id: The ID of the VPC you want to attach the gateway to.

        :rtype: An attachment
        :return: a :class:`boto.vpc.vpngateway.Attachment`
        """
        params = {'VpnGatewayId': vpn_gateway_id,
                  'VpcId' : vpc_id}
        return self.get_object('AttachVpnGateway', params, Attachment)

    # Subnets

    def get_all_subnets(self, subnet_ids=None, filters=None):
        """
        Retrieve information about your Subnets.  You can filter results to
        return information only about those Subnets that match your search
        parameters.  Otherwise, all Subnets associated with your account
        are returned.

        :type subnet_ids: list
        :param subnet_ids: A list of strings with the desired Subnet ID's

        :type filters: list of tuples
        :param filters: A list of tuples containing filters.  Each tuple
                        consists of a filter key and a filter value.
                        Possible filter keys are:

                        - *state*, the state of the Subnet
                          (pending,available)
                        - *vpdId*, the ID of teh VPC the subnet is in.
                        - *cidrBlock*, CIDR block of the subnet
                        - *availabilityZone*, the Availability Zone
                          the subnet is in.


        :rtype: list
        :return: A list of :class:`boto.vpc.subnet.Subnet`
        """
        params = {}
        if subnet_ids:
            self.build_list_params(params, subnet_ids, 'SubnetId')
        if filters:
            i = 1
            for filter in filters:
                params[('Filter.%d.Name' % i)] = filter[0]
                params[('Filter.%d.Value.1' % i)] = filter[1]
                i += 1
        return self.get_list('DescribeSubnets', params, [('item', Subnet)])

    def create_subnet(self, vpc_id, cidr_block, availability_zone=None):
        """
        Create a new Subnet

        :type vpc_id: str
        :param vpc_id: The ID of the VPC where you want to create the subnet.

        :type cidr_block: str
        :param cidr_block: The CIDR block you want the subnet to cover.

        :type availability_zone: str
        :param availability_zone: The AZ you want the subnet in

        :rtype: The newly created Subnet
        :return: A :class:`boto.vpc.customergateway.Subnet` object
        """
        params = {'VpcId' : vpc_id,
                  'CidrBlock' : cidr_block}
        if availability_zone:
            params['AvailabilityZone'] = availability_zone
        return self.get_object('CreateSubnet', params, Subnet)

    def delete_subnet(self, subnet_id):
        """
        Delete a subnet.

        :type subnet_id: str
        :param subnet_id: The ID of the subnet to be deleted.

        :rtype: bool
        :return: True if successful
        """
        params = {'SubnetId': subnet_id}
        return self.get_status('DeleteSubnet', params)


    # DHCP Options

    def get_all_dhcp_options(self, dhcp_options_ids=None):
        """
        Retrieve information about your DhcpOptions.

        :type dhcp_options_ids: list
        :param dhcp_options_ids: A list of strings with the desired DhcpOption ID's

        :rtype: list
        :return: A list of :class:`boto.vpc.dhcpoptions.DhcpOptions`
        """
        params = {}
        if dhcp_options_ids:
            self.build_list_params(params, dhcp_options_ids, 'DhcpOptionsId')
        return self.get_list('DescribeDhcpOptions', params, [('item', DhcpOptions)])

    def create_dhcp_options(self, vpc_id, cidr_block, availability_zone=None):
        """
        Create a new DhcpOption

        :type vpc_id: str
        :param vpc_id: The ID of the VPC where you want to create the subnet.

        :type cidr_block: str
        :param cidr_block: The CIDR block you want the subnet to cover.

        :type availability_zone: str
        :param availability_zone: The AZ you want the subnet in

        :rtype: The newly created DhcpOption
        :return: A :class:`boto.vpc.customergateway.DhcpOption` object
        """
        params = {'VpcId' : vpc_id,
                  'CidrBlock' : cidr_block}
        if availability_zone:
            params['AvailabilityZone'] = availability_zone
        return self.get_object('CreateDhcpOption', params, DhcpOptions)

    def delete_dhcp_options(self, dhcp_options_id):
        """
        Delete a DHCP Options

        :type dhcp_options_id: str
        :param dhcp_options_id: The ID of the DHCP Options to be deleted.

        :rtype: bool
        :return: True if successful
        """
        params = {'DhcpOptionsId': dhcp_options_id}
        return self.get_status('DeleteDhcpOptions', params)

    def associate_dhcp_options(self, dhcp_options_id, vpc_id):
        """
        Associate a set of Dhcp Options with a VPC.

        :type dhcp_options_id: str
        :param dhcp_options_id: The ID of the Dhcp Options

        :type vpc_id: str
        :param vpc_id: The ID of the VPC.

        :rtype: bool
        :return: True if successful
        """
        params = {'DhcpOptionsId': dhcp_options_id,
                  'VpcId' : vpc_id}
        return self.get_status('AssociateDhcpOptions', params)

    # VPN Connection

    def get_all_vpn_connections(self, vpn_connection_ids=None, filters=None):
        """
        Retrieve information about your VPN_CONNECTIONs.  You can filter results to
        return information only about those VPN_CONNECTIONs that match your search
        parameters.  Otherwise, all VPN_CONNECTIONs associated with your account
        are returned.

        :type vpn_connection_ids: list
        :param vpn_connection_ids: A list of strings with the desired VPN_CONNECTION ID's

        :type filters: list of tuples
        :param filters: A list of tuples containing filters.  Each tuple
                        consists of a filter key and a filter value.
                        Possible filter keys are:

                        - *state*, the state of the VPN_CONNECTION
                          pending,available,deleting,deleted
                        - *type*, the type of connection, currently 'ipsec.1'
                        - *customerGatewayId*, the ID of the customer gateway
                          associated with the VPN
                        - *vpnGatewayId*, the ID of the VPN gateway associated
                          with the VPN connection

        :rtype: list
        :return: A list of :class:`boto.vpn_connection.vpnconnection.VpnConnection`
        """
        params = {}
        if vpn_connection_ids:
            self.build_list_params(params, vpn_connection_ids, 'Vpn_ConnectionId')
        if filters:
            i = 1
            for filter in filters:
                params[('Filter.%d.Name' % i)] = filter[0]
                params[('Filter.%d.Value.1')] = filter[1]
                i += 1
        return self.get_list('DescribeVpnConnections', params, [('item', VpnConnection)])

    def create_vpn_connection(self, type, customer_gateway_id, vpn_gateway_id):
        """
        Create a new VPN Connection.

        :type type: str
        :param type: The type of VPN Connection.  Currently only 'ipsec.1'
                     is supported

        :type customer_gateway_id: str
        :param customer_gateway_id: The ID of the customer gateway.

        :type vpn_gateway_id: str
        :param vpn_gateway_id: The ID of the VPN gateway.

        :rtype: The newly created VpnConnection
        :return: A :class:`boto.vpc.vpnconnection.VpnConnection` object
        """
        params = {'Type' : type,
                  'CustomerGatewayId' : customer_gateway_id,
                  'VpnGatewayId' : vpn_gateway_id}
        return self.get_object('CreateVpnConnection', params, VpnConnection)

    def delete_vpn_connection(self, vpn_connection_id):
        """
        Delete a VPN Connection.

        :type vpn_connection_id: str
        :param vpn_connection_id: The ID of the vpn_connection to be deleted.

        :rtype: bool
        :return: True if successful
        """
        params = {'VpnConnectionId': vpn_connection_id}
        return self.get_status('DeleteVpnConnection', params)

<|MERGE_RESOLUTION|>--- conflicted
+++ resolved
@@ -27,11 +27,8 @@
 from boto.resultset import ResultSet
 from boto.vpc.vpc import VPC
 from boto.vpc.customergateway import CustomerGateway
-<<<<<<< HEAD
 from boto.vpc.routetable import RouteTable
-=======
 from boto.vpc.internetgateway import InternetGateway
->>>>>>> cf77b63b
 from boto.vpc.vpngateway import VpnGateway, Attachment
 from boto.vpc.dhcpoptions import DhcpOptions
 from boto.vpc.subnet import Subnet
@@ -100,7 +97,6 @@
         params = {'VpcId': vpc_id}
         return self.get_status('DeleteVpc', params)
 
-<<<<<<< HEAD
     # Route Tables
 
     def get_all_route_tables(self, route_table_ids=None, filters=None):
@@ -244,7 +240,7 @@
         }
 
         return self.get_status('DeleteRoute', params)
-=======
+
     # Internet Gateways
 
     def get_all_internet_gateways(self, internet_gateway_ids=None, filters=None):
@@ -329,7 +325,6 @@
         }
 
         return self.get_status('DetachInternetGateway', params)
->>>>>>> cf77b63b
 
     # Customer Gateways
 
