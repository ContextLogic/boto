# Copyright (c) 2006-2012 Mitch Garnaat http://garnaat.org/
# Copyright (c) 2010, Eucalyptus Systems, Inc.
# Copyright (c) 2012 Amazon.com, Inc. or its affiliates.  All Rights Reserved
#
# Permission is hereby granted, free of charge, to any person obtaining a
# copy of this software and associated documentation files (the
# "Software"), to deal in the Software without restriction, including
# without limitation the rights to use, copy, modify, merge, publish, dis-
# tribute, sublicense, and/or sell copies of the Software, and to permit
# persons to whom the Software is furnished to do so, subject to the fol-
# lowing conditions:
#
# The above copyright notice and this permission notice shall be included
# in all copies or substantial portions of the Software.
#
# THE SOFTWARE IS PROVIDED "AS IS", WITHOUT WARRANTY OF ANY KIND, EXPRESS
# OR IMPLIED, INCLUDING BUT NOT LIMITED TO THE WARRANTIES OF MERCHANTABIL-
# ITY, FITNESS FOR A PARTICULAR PURPOSE AND NONINFRINGEMENT. IN NO EVENT
# SHALL THE AUTHOR BE LIABLE FOR ANY CLAIM, DAMAGES OR OTHER LIABILITY,
# WHETHER IN AN ACTION OF CONTRACT, TORT OR OTHERWISE, ARISING FROM,
# OUT OF OR IN CONNECTION WITH THE SOFTWARE OR THE USE OR OTHER DEALINGS
# IN THE SOFTWARE.

"""
Represents a connection to the EC2 service.
"""

import base64
import warnings
from datetime import datetime
from datetime import timedelta

import boto
from boto.connection import AWSQueryConnection
from boto.resultset import ResultSet
from boto.ec2.image import Image, ImageAttribute
from boto.ec2.instance import Reservation, Instance
from boto.ec2.instance import ConsoleOutput, InstanceAttribute
from boto.ec2.keypair import KeyPair
from boto.ec2.address import Address
from boto.ec2.volume import Volume, VolumeAttribute
from boto.ec2.snapshot import Snapshot
from boto.ec2.snapshot import SnapshotAttribute
from boto.ec2.zone import Zone
from boto.ec2.securitygroup import SecurityGroup
from boto.ec2.regioninfo import RegionInfo
from boto.ec2.instanceinfo import InstanceInfo
from boto.ec2.reservedinstance import ReservedInstancesOffering
from boto.ec2.reservedinstance import ReservedInstance
from boto.ec2.spotinstancerequest import SpotInstanceRequest
from boto.ec2.spotpricehistory import SpotPriceHistory
from boto.ec2.spotdatafeedsubscription import SpotDatafeedSubscription
from boto.ec2.bundleinstance import BundleInstanceTask
from boto.ec2.placementgroup import PlacementGroup
from boto.ec2.tag import Tag
from boto.ec2.instancestatus import InstanceStatusSet
from boto.ec2.volumestatus import VolumeStatusSet
from boto.ec2.networkinterface import NetworkInterface
from boto.exception import EC2ResponseError

#boto.set_stream_logger('ec2')


class EC2Connection(AWSQueryConnection):

<<<<<<< HEAD
    APIVersion = boto.config.get('Boto', 'ec2_version', '2012-06-15')
=======
    APIVersion = boto.config.get('Boto', 'ec2_version', '2012-05-15')
>>>>>>> 46985908
    DefaultRegionName = boto.config.get('Boto', 'ec2_region_name', 'us-east-1')
    DefaultRegionEndpoint = boto.config.get('Boto', 'ec2_region_endpoint',
                                            'ec2.us-east-1..amazonaws.com')
    ResponseError = EC2ResponseError

    def __init__(self, aws_access_key_id=None, aws_secret_access_key=None,
                 is_secure=True, host=None, port=None,
                 proxy=None, proxy_port=None,
                 proxy_user=None, proxy_pass=None, debug=0,
                 https_connection_factory=None, region=None, path='/',
                 api_version=None, security_token=None):
        """
        Init method to create a new connection to EC2.
        """
        if not region:
            region = RegionInfo(self, self.DefaultRegionName,
                                self.DefaultRegionEndpoint)
        self.region = region
        AWSQueryConnection.__init__(self, aws_access_key_id,
                                    aws_secret_access_key,
                                    is_secure, port, proxy, proxy_port,
                                    proxy_user, proxy_pass,
                                    self.region.endpoint, debug,
                                    https_connection_factory, path,
                                    security_token)
        if api_version:
            self.APIVersion = api_version

    def _required_auth_capability(self):
        return ['ec2']

    def _credentials_expired(self, response):
        if response.status != 400:
            return False
        error = EC2ResponseError('', '', body=response.read())
        if error.errors is not None:
            for code, message in error.errors:
                if code == 'RequestExpired':
                    return True
        return False

    def get_params(self):
        """
        Returns a dictionary containing the value of of all of the keyword
        arguments passed when constructing this connection.
        """
        param_names = ['aws_access_key_id', 'aws_secret_access_key',
                       'is_secure', 'port', 'proxy', 'proxy_port',
                       'proxy_user', 'proxy_pass',
                       'debug', 'https_connection_factory']
        params = {}
        for name in param_names:
            params[name] = getattr(self, name)
        return params

    def build_filter_params(self, params, filters):
        i = 1
        for name in filters:
            aws_name = name
            if not aws_name.startswith('tag:'):
                aws_name = name.replace('_', '-')
            params['Filter.%d.Name' % i] = aws_name
            value = filters[name]
            if not isinstance(value, list):
                value = [value]
            j = 1
            for v in value:
                params['Filter.%d.Value.%d' % (i, j)] = v
                j += 1
            i += 1

    # Image methods

    def get_all_images(self, image_ids=None, owners=None,
                       executable_by=None, filters=None):
        """
        Retrieve all the EC2 images available on your account.

        :type image_ids: list
        :param image_ids: A list of strings with the image IDs wanted

        :type owners: list
        :param owners: A list of owner IDs

        :type executable_by: list
        :param executable_by: Returns AMIs for which the specified
                              user ID has explicit launch permissions

        :type filters: dict
        :param filters: Optional filters that can be used to limit
                        the results returned.  Filters are provided
                        in the form of a dictionary consisting of
                        filter names as the key and filter values
                        as the value.  The set of allowable filter
                        names/values is dependent on the request
                        being performed.  Check the EC2 API guide
                        for details.

        :rtype: list
        :return: A list of :class:`boto.ec2.image.Image`
        """
        params = {}
        if image_ids:
            self.build_list_params(params, image_ids, 'ImageId')
        if owners:
            self.build_list_params(params, owners, 'Owner')
        if executable_by:
            self.build_list_params(params, executable_by, 'ExecutableBy')
        if filters:
            self.build_filter_params(params, filters)
        return self.get_list('DescribeImages', params,
                             [('item', Image)], verb='POST')

    def get_all_kernels(self, kernel_ids=None, owners=None):
        """
        Retrieve all the EC2 kernels available on your account.
        Constructs a filter to allow the processing to happen server side.

        :type kernel_ids: list
        :param kernel_ids: A list of strings with the image IDs wanted

        :type owners: list
        :param owners: A list of owner IDs

        :rtype: list
        :return: A list of :class:`boto.ec2.image.Image`
        """
        params = {}
        if kernel_ids:
            self.build_list_params(params, kernel_ids, 'ImageId')
        if owners:
            self.build_list_params(params, owners, 'Owner')
        filter = {'image-type': 'kernel'}
        self.build_filter_params(params, filter)
        return self.get_list('DescribeImages', params,
                             [('item', Image)], verb='POST')

    def get_all_ramdisks(self, ramdisk_ids=None, owners=None):
        """
        Retrieve all the EC2 ramdisks available on your account.
        Constructs a filter to allow the processing to happen server side.

        :type ramdisk_ids: list
        :param ramdisk_ids: A list of strings with the image IDs wanted

        :type owners: list
        :param owners: A list of owner IDs

        :rtype: list
        :return: A list of :class:`boto.ec2.image.Image`
        """
        params = {}
        if ramdisk_ids:
            self.build_list_params(params, ramdisk_ids, 'ImageId')
        if owners:
            self.build_list_params(params, owners, 'Owner')
        filter = {'image-type': 'ramdisk'}
        self.build_filter_params(params, filter)
        return self.get_list('DescribeImages', params,
                             [('item', Image)], verb='POST')

    def get_image(self, image_id):
        """
        Shortcut method to retrieve a specific image (AMI).

        :type image_id: string
        :param image_id: the ID of the Image to retrieve

        :rtype: :class:`boto.ec2.image.Image`
        :return: The EC2 Image specified or None if the image is not found
        """
        try:
            return self.get_all_images(image_ids=[image_id])[0]
        except IndexError:  # None of those images available
            return None

    def register_image(self, name=None, description=None, image_location=None,
                       architecture=None, kernel_id=None, ramdisk_id=None,
                       root_device_name=None, block_device_map=None):
        """
        Register an image.

        :type name: string
        :param name: The name of the AMI.  Valid only for EBS-based images.

        :type description: string
        :param description: The description of the AMI.

        :type image_location: string
        :param image_location: Full path to your AMI manifest in
            Amazon S3 storage.  Only used for S3-based AMI's.

        :type architecture: string
        :param architecture: The architecture of the AMI.  Valid choices are:
            * i386
            * x86_64

        :type kernel_id: string
        :param kernel_id: The ID of the kernel with which to launch
            the instances

        :type root_device_name: string
        :param root_device_name: The root device name (e.g. /dev/sdh)

        :type block_device_map: :class:`boto.ec2.blockdevicemapping.BlockDeviceMapping`
        :param block_device_map: A BlockDeviceMapping data structure
            describing the EBS volumes associated with the Image.

        :rtype: string
        :return: The new image id
        """
        params = {}
        if name:
            params['Name'] = name
        if description:
            params['Description'] = description
        if architecture:
            params['Architecture'] = architecture
        if kernel_id:
            params['KernelId'] = kernel_id
        if ramdisk_id:
            params['RamdiskId'] = ramdisk_id
        if image_location:
            params['ImageLocation'] = image_location
        if root_device_name:
            params['RootDeviceName'] = root_device_name
        if block_device_map:
            block_device_map.build_list_params(params)
        rs = self.get_object('RegisterImage', params, ResultSet, verb='POST')
        image_id = getattr(rs, 'imageId', None)
        return image_id

    def deregister_image(self, image_id, delete_snapshot=False):
        """
        Unregister an AMI.

        :type image_id: string
        :param image_id: the ID of the Image to unregister

        :type delete_snapshot: bool
        :param delete_snapshot: Set to True if we should delete the
                                snapshot associated with an EBS volume
                                mounted at /dev/sda1

        :rtype: bool
        :return: True if successful
        """
        snapshot_id = None
        if delete_snapshot:
            image = self.get_image(image_id)
            for key in image.block_device_mapping:
                if key == "/dev/sda1":
                    snapshot_id = image.block_device_mapping[key].snapshot_id
                    break

        result = self.get_status('DeregisterImage',
                                 {'ImageId':image_id}, verb='POST')
        if result and snapshot_id:
            return result and self.delete_snapshot(snapshot_id)
        return result

    def create_image(self, instance_id, name,
                     description=None, no_reboot=False):
        """
        Will create an AMI from the instance in the running or stopped
        state.

        :type instance_id: string
        :param instance_id: the ID of the instance to image.

        :type name: string
        :param name: The name of the new image

        :type description: string
        :param description: An optional human-readable string describing
                            the contents and purpose of the AMI.

        :type no_reboot: bool
        :param no_reboot: An optional flag indicating that the bundling process
                          should not attempt to shutdown the instance before
                          bundling.  If this flag is True, the responsibility
                          of maintaining file system integrity is left to the
                          owner of the instance.

        :rtype: string
        :return: The new image id
        """
        params = {'InstanceId': instance_id,
                  'Name': name}
        if description:
            params['Description'] = description
        if no_reboot:
            params['NoReboot'] = 'true'
        img = self.get_object('CreateImage', params, Image, verb='POST')
        return img.id

    # ImageAttribute methods

    def get_image_attribute(self, image_id, attribute='launchPermission'):
        """
        Gets an attribute from an image.

        :type image_id: string
        :param image_id: The Amazon image id for which you want info about

        :type attribute: string
        :param attribute: The attribute you need information about.
                          Valid choices are:
                          * launchPermission
                          * productCodes
                          * blockDeviceMapping

        :rtype: :class:`boto.ec2.image.ImageAttribute`
        :return: An ImageAttribute object representing the value of the
                 attribute requested
        """
        params = {'ImageId': image_id,
                  'Attribute': attribute}
        return self.get_object('DescribeImageAttribute', params,
                               ImageAttribute, verb='POST')

    def modify_image_attribute(self, image_id, attribute='launchPermission',
                               operation='add', user_ids=None, groups=None,
                               product_codes=None):
        """
        Changes an attribute of an image.

        :type image_id: string
        :param image_id: The image id you wish to change

        :type attribute: string
        :param attribute: The attribute you wish to change

        :type operation: string
        :param operation: Either add or remove (this is required for changing
                          launchPermissions)

        :type user_ids: list
        :param user_ids: The Amazon IDs of users to add/remove attributes

        :type groups: list
        :param groups: The groups to add/remove attributes

        :type product_codes: list
        :param product_codes: Amazon DevPay product code. Currently only one
                              product code can be associated with an AMI. Once
                              set, the product code cannot be changed or reset.
        """
        params = {'ImageId': image_id,
                  'Attribute': attribute,
                  'OperationType': operation}
        if user_ids:
            self.build_list_params(params, user_ids, 'UserId')
        if groups:
            self.build_list_params(params, groups, 'UserGroup')
        if product_codes:
            self.build_list_params(params, product_codes, 'ProductCode')
        return self.get_status('ModifyImageAttribute', params, verb='POST')

    def reset_image_attribute(self, image_id, attribute='launchPermission'):
        """
        Resets an attribute of an AMI to its default value.

        :type image_id: string
        :param image_id: ID of the AMI for which an attribute will be described

        :type attribute: string
        :param attribute: The attribute to reset

        :rtype: bool
        :return: Whether the operation succeeded or not
        """
        params = {'ImageId': image_id,
                  'Attribute': attribute}
        return self.get_status('ResetImageAttribute', params, verb='POST')

    # Instance methods

    def get_all_instances(self, instance_ids=None, filters=None):
        """
        Retrieve all the instances associated with your account.

        :type instance_ids: list
        :param instance_ids: A list of strings of instance IDs

        :type filters: dict
        :param filters: Optional filters that can be used to limit the
            results returned.  Filters are provided in the form of a
            dictionary consisting of filter names as the key and
            filter values as the value.  The set of allowable filter
            names/values is dependent on the request being performed.
            Check the EC2 API guide for details.

        :rtype: list
        :return: A list of  :class:`boto.ec2.instance.Reservation`
        """
        params = {}
        if instance_ids:
            self.build_list_params(params, instance_ids, 'InstanceId')
        if filters:
            if 'group-id' in filters:
                gid = filters.get('group-id')
                if not gid.startswith('sg-') or len(gid) != 11:
                    warnings.warn(
                        "The group-id filter now requires a security group "
                        "identifier (sg-*) instead of a group name. To filter "
                        "by group name use the 'group-name' filter instead.",
                        UserWarning)
            self.build_filter_params(params, filters)
        return self.get_list('DescribeInstances', params,
                             [('item', Reservation)], verb='POST')

    def get_all_instance_status(self, instance_ids=None,
                                max_results=None, next_token=None,
                                filters=None):
        """
        Retrieve all the instances in your account scheduled for maintenance.

        :type instance_ids: list
        :param instance_ids: A list of strings of instance IDs

        :type max_results: int
        :param max_results: The maximum number of paginated instance
            items per response.

        :type next_token: str
        :param next_token: A string specifying the next paginated set
            of results to return.

        :type filters: dict
        :param filters: Optional filters that can be used to limit
            the results returned.  Filters are provided
            in the form of a dictionary consisting of
            filter names as the key and filter values
            as the value.  The set of allowable filter
            names/values is dependent on the request
            being performed.  Check the EC2 API guide
            for details.

        :rtype: list
        :return: A list of instances that have maintenance scheduled.
        """
        params = {}
        if instance_ids:
            self.build_list_params(params, instance_ids, 'InstanceId')
        if max_results:
            params['MaxResults'] = max_results
        if next_token:
            params['NextToken'] = next_token
        if filters:
            self.build_filter_params(params, filters)
        return self.get_object('DescribeInstanceStatus', params,
                               InstanceStatusSet, verb='POST')

    def run_instances(self, image_id, min_count=1, max_count=1,
                      key_name=None, security_groups=None,
                      user_data=None, addressing_type=None,
                      instance_type='m1.small', placement=None,
                      kernel_id=None, ramdisk_id=None,
                      monitoring_enabled=False, subnet_id=None,
                      block_device_map=None,
                      disable_api_termination=False,
                      instance_initiated_shutdown_behavior=None,
                      private_ip_address=None,
                      placement_group=None, client_token=None,
                      security_group_ids=None,
<<<<<<< HEAD
                      additional_info=None, instance_profile_name=None,
                      instance_profile_arn=None, tenancy=None):
=======
                      additional_info=None, tenancy=None,
                      ebs_optimized=False):
>>>>>>> 46985908
        """
        Runs an image on EC2.

        :type image_id: string
        :param image_id: The ID of the image to run.

        :type min_count: int
        :param min_count: The minimum number of instances to launch.

        :type max_count: int
        :param max_count: The maximum number of instances to launch.

        :type key_name: string
        :param key_name: The name of the key pair with which to
            launch instances.

        :type security_groups: list of strings
        :param security_groups: The names of the security groups with which to
            associate instances

        :type user_data: string
        :param user_data: The user data passed to the launched instances

        :type instance_type: string
        :param instance_type: The type of instance to run:

            * t1.micro
            * m1.small
            * m1.medium
            * m1.large
            * m1.xlarge
            * c1.medium
            * c1.xlarge
            * m2.xlarge
            * m2.2xlarge
            * m2.4xlarge
            * cc1.4xlarge
            * cg1.4xlarge
            * cc2.8xlarge

        :type placement: string
        :param placement: The availability zone in which to launch
            the instances.

        :type kernel_id: string
        :param kernel_id: The ID of the kernel with which to launch the
            instances.

        :type ramdisk_id: string
        :param ramdisk_id: The ID of the RAM disk with which to launch the
            instances.

        :type monitoring_enabled: bool
        :param monitoring_enabled: Enable CloudWatch monitoring on
            the instance.

        :type subnet_id: string
        :param subnet_id: The subnet ID within which to launch the instances
            for VPC.

        :type private_ip_address: string
        :param private_ip_address: If you're using VPC, you can
            optionally use this parameter to assign the instance a
            specific available IP address from the subnet (e.g.,
            10.0.0.25).

        :type block_device_map: :class:`boto.ec2.blockdevicemapping.BlockDeviceMapping`
        :param block_device_map: A BlockDeviceMapping data structure
            describing the EBS volumes associated  with the Image.

        :type disable_api_termination: bool
        :param disable_api_termination: If True, the instances will be locked
            and will not be able to be terminated via the API.

        :type instance_initiated_shutdown_behavior: string
        :param instance_initiated_shutdown_behavior: Specifies whether the
            instance stops or terminates on instance-initiated shutdown.
            Valid values are:

            * stop
            * terminate

        :type placement_group: string
        :param placement_group: If specified, this is the name of the placement
            group in which the instance(s) will be launched.

        :type client_token: string
        :param client_token: Unique, case-sensitive identifier you provide
            to ensure idempotency of the request.  Maximum 64 ASCII characters.

        :type security_group_ids: list of strings
        :param security_group_ids: The ID of the VPC security groups with
            which to associate instances

        :type additional_info: string
        :param additional_info: Specifies additional information to make
            available to the instance(s)

        :type tenancy: string
        :param tenancy: The tenancy of the instance you want to
            launch. An instance with a tenancy of 'dedicated' runs on
            single-tenant hardware and can only be launched into a
            VPC. Valid values are:"default" or "dedicated".
            NOTE: To use dedicated tenancy you MUST specify a VPC
            subnet-ID as well.

        :type ebs_optimized: bool
        :param ebs_optimized: Whether the underlying EBS volume is
            optimized or not.

        :rtype: Reservation
        :return: The :class:`boto.ec2.instance.Reservation` associated with
                 the request for machines
        """
        params = {'ImageId': image_id,
                  'MinCount': min_count,
                  'MaxCount': max_count}
        if key_name:
            params['KeyName'] = key_name
        if security_group_ids:
            l = []
            for group in security_group_ids:
                if isinstance(group, SecurityGroup):
                    l.append(group.id)
                else:
                    l.append(group)
            self.build_list_params(params, l, 'SecurityGroupId')
        if security_groups:
            l = []
            for group in security_groups:
                if isinstance(group, SecurityGroup):
                    l.append(group.name)
                else:
                    l.append(group)
            self.build_list_params(params, l, 'SecurityGroup')
        if user_data:
            params['UserData'] = base64.b64encode(user_data)
        if addressing_type:
            params['AddressingType'] = addressing_type
        if instance_type:
            params['InstanceType'] = instance_type
        if placement:
            params['Placement.AvailabilityZone'] = placement
        if placement_group:
            params['Placement.GroupName'] = placement_group
        if tenancy:
            params['Placement.Tenancy'] = tenancy
        if kernel_id:
            params['KernelId'] = kernel_id
        if ramdisk_id:
            params['RamdiskId'] = ramdisk_id
        if monitoring_enabled:
            params['Monitoring.Enabled'] = 'true'
        if subnet_id:
            params['SubnetId'] = subnet_id
        if private_ip_address:
            params['PrivateIpAddress'] = private_ip_address
        if block_device_map:
            block_device_map.build_list_params(params)
        if disable_api_termination:
            params['DisableApiTermination'] = 'true'
        if instance_initiated_shutdown_behavior:
            val = instance_initiated_shutdown_behavior
            params['InstanceInitiatedShutdownBehavior'] = val
        if client_token:
            params['ClientToken'] = client_token
        if additional_info:
            params['AdditionalInfo'] = additional_info
<<<<<<< HEAD
        if instance_profile_name:
            params['IamInstanceProfile.Name'] = instance_profile_name
        if instance_profile_arn:
            params['IamInstanceProfile.Arn'] = instance_profile_arn
        return self.get_object('RunInstances', params, Reservation, verb='POST')
=======
        if ebs_optimized:
            params['EbsOptimized'] = 'true'
        return self.get_object('RunInstances', params, Reservation,
                               verb='POST')
>>>>>>> 46985908

    def terminate_instances(self, instance_ids=None):
        """
        Terminate the instances specified

        :type instance_ids: list
        :param instance_ids: A list of strings of the Instance IDs to terminate

        :rtype: list
        :return: A list of the instances terminated
        """
        params = {}
        if instance_ids:
            self.build_list_params(params, instance_ids, 'InstanceId')
        return self.get_list('TerminateInstances', params,
                             [('item', Instance)], verb='POST')

    def stop_instances(self, instance_ids=None, force=False):
        """
        Stop the instances specified

        :type instance_ids: list
        :param instance_ids: A list of strings of the Instance IDs to stop

        :type force: bool
        :param force: Forces the instance to stop

        :rtype: list
        :return: A list of the instances stopped
        """
        params = {}
        if force:
            params['Force'] = 'true'
        if instance_ids:
            self.build_list_params(params, instance_ids, 'InstanceId')
        return self.get_list('StopInstances', params,
                             [('item', Instance)], verb='POST')

    def start_instances(self, instance_ids=None):
        """
        Start the instances specified

        :type instance_ids: list
        :param instance_ids: A list of strings of the Instance IDs to start

        :rtype: list
        :return: A list of the instances started
        """
        params = {}
        if instance_ids:
            self.build_list_params(params, instance_ids, 'InstanceId')
        return self.get_list('StartInstances', params,
                             [('item', Instance)], verb='POST')

    def get_console_output(self, instance_id):
        """
        Retrieves the console output for the specified instance.

        :type instance_id: string
        :param instance_id: The instance ID of a running instance on the cloud.

        :rtype: :class:`boto.ec2.instance.ConsoleOutput`
        :return: The console output as a ConsoleOutput object
        """
        params = {}
        self.build_list_params(params, [instance_id], 'InstanceId')
        return self.get_object('GetConsoleOutput', params,
                               ConsoleOutput, verb='POST')

    def reboot_instances(self, instance_ids=None):
        """
        Reboot the specified instances.

        :type instance_ids: list
        :param instance_ids: The instances to terminate and reboot
        """
        params = {}
        if instance_ids:
            self.build_list_params(params, instance_ids, 'InstanceId')
        return self.get_status('RebootInstances', params)

    def confirm_product_instance(self, product_code, instance_id):
        params = {'ProductCode': product_code,
                  'InstanceId': instance_id}
        rs = self.get_object('ConfirmProductInstance', params,
                             ResultSet, verb='POST')
        return (rs.status, rs.ownerId)

    # InstanceAttribute methods

    def get_instance_attribute(self, instance_id, attribute):
        """
        Gets an attribute from an instance.

        :type instance_id: string
        :param instance_id: The Amazon id of the instance

        :type attribute: string
        :param attribute: The attribute you need information about
            Valid choices are:

            * instanceType
            * kernel
            * ramdisk
            * userData
            * disableApiTermination
            * instanceInitiatedShutdownBehavior
            * rootDeviceName
            * blockDeviceMapping
            * productCodes
            * sourceDestCheck
            * groupSet
            * ebsOptimized

        :rtype: :class:`boto.ec2.image.InstanceAttribute`
        :return: An InstanceAttribute object representing the value of the
                 attribute requested
        """
        params = {'InstanceId': instance_id}
        if attribute:
            params['Attribute'] = attribute
        return self.get_object('DescribeInstanceAttribute', params,
                               InstanceAttribute, verb='POST')

    def modify_instance_attribute(self, instance_id, attribute, value):
        """
        Changes an attribute of an instance

        :type instance_id: string
        :param instance_id: The instance id you wish to change

        :type attribute: string
        :param attribute: The attribute you wish to change.

            * instanceType - A valid instance type (m1.small)
            * kernel - Kernel ID (None)
            * ramdisk - Ramdisk ID (None)
            * userData - Base64 encoded String (None)
            * disableApiTermination - Boolean (true)
            * instanceInitiatedShutdownBehavior - stop|terminate
            * sourceDestCheck - Boolean (true)
            * groupSet - Set of Security Groups or IDs
            * ebsOptimized - Boolean (false)

        :type value: string
        :param value: The new value for the attribute

        :rtype: bool
        :return: Whether the operation succeeded or not
        """
        # Allow a bool to be passed in for value of disableApiTermination
        bool_reqs = ('disableapitermination',
                     'sourcedestcheck',
                     'ebsoptimized')
        if attribute.lower() in bool_reqs:
            if isinstance(value, bool):
                if value:
                    value = 'true'
                else:
                    value = 'false'

        params = {'InstanceId': instance_id}

        # groupSet is handled differently from other arguments
        if attribute.lower() == 'groupset':
            for idx, sg in enumerate(value):
                if isinstance(sg, SecurityGroup):
                    sg = sg.id
                params['GroupId.%s' % (idx + 1)] = sg
        else:
            # for backwards compatibility handle lowercase first letter
            attribute = attribute[0].upper() + attribute[1:]
            params['%s.Value' % attribute] = value

        return self.get_status('ModifyInstanceAttribute', params, verb='POST')

    def reset_instance_attribute(self, instance_id, attribute):
        """
        Resets an attribute of an instance to its default value.

        :type instance_id: string
        :param instance_id: ID of the instance

        :type attribute: string
        :param attribute: The attribute to reset. Valid values are:
                          kernel|ramdisk

        :rtype: bool
        :return: Whether the operation succeeded or not
        """
        params = {'InstanceId': instance_id,
                  'Attribute': attribute}
        return self.get_status('ResetInstanceAttribute', params, verb='POST')

    # Spot Instances

    def get_all_spot_instance_requests(self, request_ids=None,
                                       filters=None):
        """
        Retrieve all the spot instances requests associated with your account.

        :type request_ids: list
        :param request_ids: A list of strings of spot instance request IDs

        :type filters: dict
        :param filters: Optional filters that can be used to limit the
            results returned.  Filters are provided in the form of a
            dictionary consisting of filter names as the key and
            filter values as the value.  The set of allowable filter
            names/values is dependent on the request being performed.
            Check the EC2 API guide for details.

        :rtype: list
        :return: A list of
                 :class:`boto.ec2.spotinstancerequest.SpotInstanceRequest`
        """
        params = {}
        if request_ids:
            self.build_list_params(params, request_ids, 'SpotInstanceRequestId')
        if filters:
            if 'launch.group-id' in filters:
                lgid = filters.get('launch.group-id')
                if not lgid.startswith('sg-') or len(lgid) != 11:
                    warnings.warn(
                        "The 'launch.group-id' filter now requires a security "
                        "group id (sg-*) and no longer supports filtering by "
                        "group name. Please update your filters accordingly.",
                        UserWarning)
            self.build_filter_params(params, filters)
        return self.get_list('DescribeSpotInstanceRequests', params,
                             [('item', SpotInstanceRequest)], verb='POST')

    def get_spot_price_history(self, start_time=None, end_time=None,
                               instance_type=None, product_description=None,
                               availability_zone=None):
        """
        Retrieve the recent history of spot instances pricing.

        :type start_time: str
        :param start_time: An indication of how far back to provide price
            changes for. An ISO8601 DateTime string.

        :type end_time: str
        :param end_time: An indication of how far forward to provide price
            changes for.  An ISO8601 DateTime string.

        :type instance_type: str
        :param instance_type: Filter responses to a particular instance type.

        :type product_description: str
        :param product_description: Filter responses to a particular platform.
            Valid values are currently: "Linux/UNIX", "SUSE Linux",
            and "Windows"

        :type availability_zone: str
        :param availability_zone: The availability zone for which prices
            should be returned

        :rtype: list
        :return: A list tuples containing price and timestamp.
        """
        params = {}
        if start_time:
            params['StartTime'] = start_time
        if end_time:
            params['EndTime'] = end_time
        if instance_type:
            params['InstanceType'] = instance_type
        if product_description:
            params['ProductDescription'] = product_description
        if availability_zone:
            params['AvailabilityZone'] = availability_zone
        return self.get_list('DescribeSpotPriceHistory', params,
                             [('item', SpotPriceHistory)], verb='POST')

    def request_spot_instances(self, price, image_id, count=1, type='one-time',
                               valid_from=None, valid_until=None,
                               launch_group=None, availability_zone_group=None,
                               key_name=None, security_groups=None,
                               user_data=None, addressing_type=None,
                               instance_type='m1.small', placement=None,
                               kernel_id=None, ramdisk_id=None,
                               monitoring_enabled=False, subnet_id=None,
                               placement_group=None,
                               block_device_map=None):
        """
        Request instances on the spot market at a particular price.

        :type price: str
        :param price: The maximum price of your bid

        :type image_id: string
        :param image_id: The ID of the image to run

        :type count: int
        :param count: The of instances to requested

        :type type: str
        :param type: Type of request. Can be 'one-time' or 'persistent'.
                     Default is one-time.

        :type valid_from: str
        :param valid_from: Start date of the request. An ISO8601 time string.

        :type valid_until: str
        :param valid_until: End date of the request.  An ISO8601 time string.

        :type launch_group: str
        :param launch_group: If supplied, all requests will be fulfilled
            as a group.

        :type availability_zone_group: str
        :param availability_zone_group: If supplied, all requests will be
            fulfilled within a single availability zone.

        :type key_name: string
        :param key_name: The name of the key pair with which to
            launch instances

        :type security_groups: list of strings
        :param security_groups: The names of the security groups with which to
            associate instances

        :type user_data: string
        :param user_data: The user data passed to the launched instances

        :type instance_type: string
        :param instance_type: The type of instance to run:

            * m1.small
            * m1.large
            * m1.xlarge
            * c1.medium
            * c1.xlarge
            * m2.xlarge
            * m2.2xlarge
            * m2.4xlarge
            * cc1.4xlarge
            * t1.micro

        :type placement: string
        :param placement: The availability zone in which to launch
            the instances

        :type kernel_id: string
        :param kernel_id: The ID of the kernel with which to launch the
            instances

        :type ramdisk_id: string
        :param ramdisk_id: The ID of the RAM disk with which to launch the
            instances

        :type monitoring_enabled: bool
        :param monitoring_enabled: Enable CloudWatch monitoring on
            the instance.

        :type subnet_id: string
        :param subnet_id: The subnet ID within which to launch the instances
            for VPC.

        :type placement_group: string
        :param placement_group: If specified, this is the name of the placement
            group in which the instance(s) will be launched.

        :type block_device_map: :class:`boto.ec2.blockdevicemapping.BlockDeviceMapping`
        :param block_device_map: A BlockDeviceMapping data structure
            describing the EBS volumes associated with the Image.

        :rtype: Reservation
        :return: The :class:`boto.ec2.spotinstancerequest.SpotInstanceRequest`
                 associated with the request for machines
        """
        params = {'LaunchSpecification.ImageId': image_id,
                  'Type': type,
                  'SpotPrice': price}
        if count:
            params['InstanceCount'] = count
        if valid_from:
            params['ValidFrom'] = valid_from
        if valid_until:
            params['ValidUntil'] = valid_until
        if launch_group:
            params['LaunchGroup'] = launch_group
        if availability_zone_group:
            params['AvailabilityZoneGroup'] = availability_zone_group
        if key_name:
            params['LaunchSpecification.KeyName'] = key_name
        if security_groups:
            l = []
            for group in security_groups:
                if isinstance(group, SecurityGroup):
                    l.append(group.name)
                else:
                    l.append(group)
            self.build_list_params(params, l,
                                   'LaunchSpecification.SecurityGroup')
        if user_data:
            params['LaunchSpecification.UserData'] = base64.b64encode(user_data)
        if addressing_type:
            params['LaunchSpecification.AddressingType'] = addressing_type
        if instance_type:
            params['LaunchSpecification.InstanceType'] = instance_type
        if placement:
            params['LaunchSpecification.Placement.AvailabilityZone'] = placement
        if kernel_id:
            params['LaunchSpecification.KernelId'] = kernel_id
        if ramdisk_id:
            params['LaunchSpecification.RamdiskId'] = ramdisk_id
        if monitoring_enabled:
            params['LaunchSpecification.Monitoring.Enabled'] = 'true'
        if subnet_id:
            params['LaunchSpecification.SubnetId'] = subnet_id
        if placement_group:
            params['LaunchSpecification.Placement.GroupName'] = placement_group
        if block_device_map:
            block_device_map.build_list_params(params, 'LaunchSpecification.')
        return self.get_list('RequestSpotInstances', params,
                             [('item', SpotInstanceRequest)],
                             verb='POST')

    def cancel_spot_instance_requests(self, request_ids):
        """
        Cancel the specified Spot Instance Requests.

        :type request_ids: list
        :param request_ids: A list of strings of the Request IDs to terminate

        :rtype: list
        :return: A list of the instances terminated
        """
        params = {}
        if request_ids:
            self.build_list_params(params, request_ids, 'SpotInstanceRequestId')
        return self.get_list('CancelSpotInstanceRequests', params,
                             [('item', Instance)], verb='POST')

    def get_spot_datafeed_subscription(self):
        """
        Return the current spot instance data feed subscription
        associated with this account, if any.

        :rtype: :class:`boto.ec2.spotdatafeedsubscription.SpotDatafeedSubscription`
        :return: The datafeed subscription object or None
        """
        return self.get_object('DescribeSpotDatafeedSubscription',
                               None, SpotDatafeedSubscription, verb='POST')

    def create_spot_datafeed_subscription(self, bucket, prefix):
        """
        Create a spot instance datafeed subscription for this account.

        :type bucket: str or unicode
        :param bucket: The name of the bucket where spot instance data
                       will be written.  The account issuing this request
                       must have FULL_CONTROL access to the bucket
                       specified in the request.

        :type prefix: str or unicode
        :param prefix: An optional prefix that will be pre-pended to all
                       data files written to the bucket.

        :rtype: :class:`boto.ec2.spotdatafeedsubscription.SpotDatafeedSubscription`
        :return: The datafeed subscription object or None
        """
        params = {'Bucket': bucket}
        if prefix:
            params['Prefix'] = prefix
        return self.get_object('CreateSpotDatafeedSubscription',
                               params, SpotDatafeedSubscription, verb='POST')

    def delete_spot_datafeed_subscription(self):
        """
        Delete the current spot instance data feed subscription
        associated with this account

        :rtype: bool
        :return: True if successful
        """
        return self.get_status('DeleteSpotDatafeedSubscription',
                               None, verb='POST')

    # Zone methods

    def get_all_zones(self, zones=None, filters=None):
        """
        Get all Availability Zones associated with the current region.

        :type zones: list
        :param zones: Optional list of zones.  If this list is present,
                      only the Zones associated with these zone names
                      will be returned.

        :type filters: dict
        :param filters: Optional filters that can be used to limit
                        the results returned.  Filters are provided
                        in the form of a dictionary consisting of
                        filter names as the key and filter values
                        as the value.  The set of allowable filter
                        names/values is dependent on the request
                        being performed.  Check the EC2 API guide
                        for details.

        :rtype: list of :class:`boto.ec2.zone.Zone`
        :return: The requested Zone objects
        """
        params = {}
        if zones:
            self.build_list_params(params, zones, 'ZoneName')
        if filters:
            self.build_filter_params(params, filters)
        return self.get_list('DescribeAvailabilityZones', params,
                             [('item', Zone)], verb='POST')

    # Address methods

    def get_all_addresses(self, addresses=None, filters=None, allocation_ids=None):
        """
        Get all EIP's associated with the current credentials.

        :type addresses: list
        :param addresses: Optional list of addresses.  If this list is present,
                           only the Addresses associated with these addresses
                           will be returned.

        :type filters: dict
        :param filters: Optional filters that can be used to limit
                        the results returned.  Filters are provided
                        in the form of a dictionary consisting of
                        filter names as the key and filter values
                        as the value.  The set of allowable filter
                        names/values is dependent on the request
                        being performed.  Check the EC2 API guide
                        for details.

        :type allocation_ids: list
        :param allocation_ids: Optional list of allocation IDs.  If this list is
                           present, only the Addresses associated with the given
                           allocation IDs will be returned.

        :rtype: list of :class:`boto.ec2.address.Address`
        :return: The requested Address objects
        """
        params = {}
        if addresses:
            self.build_list_params(params, addresses, 'PublicIp')
        if allocation_ids:
            self.build_list_params(params, allocation_ids, 'AllocationId')
        if filters:
            self.build_filter_params(params, filters)
        return self.get_list('DescribeAddresses', params, [('item', Address)], verb='POST')

    def allocate_address(self, domain=None):
        """
        Allocate a new Elastic IP address and associate it with your account.

        :rtype: :class:`boto.ec2.address.Address`
        :return: The newly allocated Address
        """
        params = {}

        if domain is not None:
            params['Domain'] = domain

        return self.get_object('AllocateAddress', params, Address, verb='POST')

    def assign_private_ip_addresses(self, network_interface_id=None,
                                    private_ip_addresses=None,
                                    secondary_private_ip_address_count=None,
                                    allow_reassignment=False):
        """
        Assigns one or more secondary private IP addresses to a network
        interface in Amazon VPC.

        :type network_interface_id: string
        :param network_interface_id: The network interface to which the IP
            address will be assigned.

        :type private_ip_addresses: list
        :param private_ip_addresses: Assigns the specified IP addresses as
            secondary IP addresses to the network interface.

        :type secondary_private_ip_address_count: int
        :param secondary_private_ip_address_count: The number of secondary IP
            addresses to assign to the network interface. You cannot specify
            this parameter when also specifying private_ip_addresses.

        :type allow_reassignment: bool
        :param allow_reassignment: Specifies whether to allow an IP address
            that is already assigned to another network interface or instance
            to be reassigned to the specified network interface.

        :rtype: bool
        :return: True if successful
        """
        params = {}

        if network_interface_id is not None:
            params['NetworkInterfaceId'] = network_interface_id

        if private_ip_addresses is not None:
            self.build_list_params(params, private_ip_addresses,
                                   'PrivateIpAddress')
        elif secondary_private_ip_address_count is not None:
            params['SecondaryPrivateIpAddressCount'] = \
                secondary_private_ip_address_count

        if allow_reassignment:
            params['AllowReassignment'] = 'true'

        return self.get_status('AssignPrivateIpAddresses', params, verb='POST')

    def associate_address(self, instance_id=None, public_ip=None,
                          allocation_id=None, network_interface_id=None,
                          private_ip_address=None, allow_reassociation=False):
        """
        Associate an Elastic IP address with a currently running instance.
        This requires one of ``public_ip`` or ``allocation_id`` depending
        on if you're associating a VPC address or a plain EC2 address.

        :type instance_id: string
        :param instance_id: The ID of the instance

        :type public_ip: string
        :param public_ip: The public IP address for EC2 based allocations.

        :type allocation_id: string
        :param allocation_id: The allocation ID for a VPC-based elastic IP.

        :type network_interface_id: string
        :param network_interface_id: The network interface ID to which
            elastic IP is to be assigned to

        :type private_ip_address: string
        :param private_ip_address: The primary or secondary private IP address
            to associate with the Elastic IP address.

        :type allow_reassociation: bool
        :param allow_reassociation: Specify this option to allow an Elastic IP
            address that is already associated with another network interface
            or instance to be re-associated with the specified instance or
            interface.

        :rtype: bool
        :return: True if successful
        """
        params = {}
        if instance_id is not None:
                params['InstanceId'] = instance_id
        elif network_interface_id is not None:
                params['NetworkInterfaceId'] = network_interface_id

        if public_ip is not None:
            params['PublicIp'] = public_ip
        elif allocation_id is not None:
            params['AllocationId'] = allocation_id

        if private_ip_address is not None:
            params['PrivateIpAddress'] = private_ip_address

        if allow_reassociation:
            params['AllowReassociation'] = 'true'

        return self.get_status('AssociateAddress', params, verb='POST')

    def disassociate_address(self, public_ip=None, association_id=None):
        """
        Disassociate an Elastic IP address from a currently running instance.

        :type public_ip: string
        :param public_ip: The public IP address for EC2 elastic IPs.

        :type association_id: string
        :param association_id: The association ID for a VPC based elastic ip.

        :rtype: bool
        :return: True if successful
        """
        params = {}

        if public_ip is not None:
            params['PublicIp'] = public_ip
        elif association_id is not None:
            params['AssociationId'] = association_id

        return self.get_status('DisassociateAddress', params, verb='POST')

    def release_address(self, public_ip=None, allocation_id=None):
        """
        Free up an Elastic IP address.

        :type public_ip: string
        :param public_ip: The public IP address for EC2 elastic IPs.

        :type allocation_id: string
        :param allocation_id: The ID for VPC elastic IPs.

        :rtype: bool
        :return: True if successful
        """
        params = {}

        if public_ip is not None:
            params['PublicIp'] = public_ip
        elif allocation_id is not None:
            params['AllocationId'] = allocation_id

        return self.get_status('ReleaseAddress', params, verb='POST')

    def unassign_private_ip_addresses(self, network_interface_id=None,
                                      private_ip_addresses=None):
        """
        Unassigns one or more secondary private IP addresses from a network
        interface in Amazon VPC.

        :type network_interface_id: string
        :param network_interface_id: The network interface from which the
            secondary private IP address will be unassigned.

        :type private_ip_addresses: list
        :param private_ip_addresses: Specifies the secondary private IP
            addresses that you want to unassign from the network interface.

        :rtype: bool
        :return: True if successful
        """
        params = {}

        if network_interface_id is not None:
            params['NetworkInterfaceId'] = network_interface_id

        if private_ip_addresses is not None:
            self.build_list_params(params, private_ip_addresses,
                                   'PrivateIpAddress')

        return self.get_status('UnassignPrivateIpAddresses', params,
                               verb='POST')

    # Volume methods

    def get_all_volumes(self, volume_ids=None, filters=None):
        """
        Get all Volumes associated with the current credentials.

        :type volume_ids: list
        :param volume_ids: Optional list of volume ids.  If this list
                           is present, only the volumes associated with
                           these volume ids will be returned.

        :type filters: dict
        :param filters: Optional filters that can be used to limit
                        the results returned.  Filters are provided
                        in the form of a dictionary consisting of
                        filter names as the key and filter values
                        as the value.  The set of allowable filter
                        names/values is dependent on the request
                        being performed.  Check the EC2 API guide
                        for details.

        :rtype: list of :class:`boto.ec2.volume.Volume`
        :return: The requested Volume objects
        """
        params = {}
        if volume_ids:
            self.build_list_params(params, volume_ids, 'VolumeId')
        if filters:
            self.build_filter_params(params, filters)
        return self.get_list('DescribeVolumes', params,
                             [('item', Volume)], verb='POST')

    def get_all_volume_status(self, volume_ids=None,
                              max_results=None, next_token=None,
                              filters=None):
        """
        Retrieve the status of one or more volumes.

        :type volume_ids: list
        :param volume_ids: A list of strings of volume IDs

        :type max_results: int
        :param max_results: The maximum number of paginated instance
            items per response.

        :type next_token: str
        :param next_token: A string specifying the next paginated set
            of results to return.

        :type filters: dict
        :param filters: Optional filters that can be used to limit
            the results returned.  Filters are provided
            in the form of a dictionary consisting of
            filter names as the key and filter values
            as the value.  The set of allowable filter
            names/values is dependent on the request
            being performed.  Check the EC2 API guide
            for details.

        :rtype: list
        :return: A list of volume status.
        """
        params = {}
        if volume_ids:
            self.build_list_params(params, volume_ids, 'VolumeId')
        if max_results:
            params['MaxResults'] = max_results
        if next_token:
            params['NextToken'] = next_token
        if filters:
            self.build_filter_params(params, filters)
        return self.get_object('DescribeVolumeStatus', params,
                               VolumeStatusSet, verb='POST')

    def enable_volume_io(self, volume_id):
        """
        Enables I/O operations for a volume that had I/O operations
        disabled because the data on the volume was potentially inconsistent.

        :type volume_id: str
        :param volume_id: The ID of the volume.

        :rtype: bool
        :return: True if successful
        """
        params = {'VolumeId': volume_id}
        return self.get_status('EnableVolumeIO', params, verb='POST')

    def get_volume_attribute(self, volume_id,
                             attribute='autoEnableIO'):
        """
        Describes attribute of the volume.

        :type volume_id: str
        :param volume_id: The ID of the volume.

        :type attribute: str
        :param attribute: The requested attribute.  Valid values are:

            * autoEnableIO

        :rtype: list of :class:`boto.ec2.volume.VolumeAttribute`
        :return: The requested Volume attribute
        """
        params = {'VolumeId': volume_id, 'Attribute': attribute}
        return self.get_object('DescribeVolumeAttribute', params,
                               VolumeAttribute, verb='POST')

    def modify_volume_attribute(self, volume_id, attribute, new_value):
        """
        Changes an attribute of an Volume.

        :type volume_id: string
        :param volume_id: The volume id you wish to change

        :type attribute: string
        :param attribute: The attribute you wish to change.  Valid values are:
            AutoEnableIO.

        :type new_value: string
        :param new_value: The new value of the attribute.
        """
        params = {'VolumeId': volume_id}
        if attribute == 'AutoEnableIO':
            params['AutoEnableIO.Value'] = new_value
        return self.get_status('ModifyVolumeAttribute', params, verb='POST')

    def create_volume(self, size, zone, snapshot=None,
                      volume_type=None, iops=None):
        """
        Create a new EBS Volume.

        :type size: int
        :param size: The size of the new volume, in GiB

        :type zone: string or :class:`boto.ec2.zone.Zone`
        :param zone: The availability zone in which the Volume will be created.

        :type snapshot: string or :class:`boto.ec2.snapshot.Snapshot`
        :param snapshot: The snapshot from which the new Volume will be
            created.

        :type volume_type: string
        :param volume_type: The type of the volume. (optional).  Valid
            values are: standard | io1.

        :type iops: int
        :param iops: The provisioned IOPs you want to associate with
            this volume. (optional)
        """
        if isinstance(zone, Zone):
            zone = zone.name
        params = {'AvailabilityZone': zone}
        if size:
            params['Size'] = size
        if snapshot:
            if isinstance(snapshot, Snapshot):
                snapshot = snapshot.id
            params['SnapshotId'] = snapshot
        if volume_type:
            params['VolumeType'] = volume_type
        if iops:
            params['Iops'] = str(iops)
        return self.get_object('CreateVolume', params, Volume, verb='POST')

    def delete_volume(self, volume_id):
        """
        Delete an EBS volume.

        :type volume_id: str
        :param volume_id: The ID of the volume to be delete.

        :rtype: bool
        :return: True if successful
        """
        params = {'VolumeId': volume_id}
        return self.get_status('DeleteVolume', params, verb='POST')

    def attach_volume(self, volume_id, instance_id, device):
        """
        Attach an EBS volume to an EC2 instance.

        :type volume_id: str
        :param volume_id: The ID of the EBS volume to be attached.

        :type instance_id: str
        :param instance_id: The ID of the EC2 instance to which it will
                            be attached.

        :type device: str
        :param device: The device on the instance through which the
                       volume will be exposted (e.g. /dev/sdh)

        :rtype: bool
        :return: True if successful
        """
        params = {'InstanceId': instance_id,
                  'VolumeId': volume_id,
                  'Device': device}
        return self.get_status('AttachVolume', params, verb='POST')

    def detach_volume(self, volume_id, instance_id=None,
                      device=None, force=False):
        """
        Detach an EBS volume from an EC2 instance.

        :type volume_id: str
        :param volume_id: The ID of the EBS volume to be attached.

        :type instance_id: str
        :param instance_id: The ID of the EC2 instance from which it will
            be detached.

        :type device: str
        :param device: The device on the instance through which the
            volume is exposted (e.g. /dev/sdh)

        :type force: bool
        :param force: Forces detachment if the previous detachment
            attempt did not occur cleanly.  This option can lead to
            data loss or a corrupted file system. Use this option only
            as a last resort to detach a volume from a failed
            instance. The instance will not have an opportunity to
            flush file system caches nor file system meta data. If you
            use this option, you must perform file system check and
            repair procedures.

        :rtype: bool
        :return: True if successful
        """
        params = {'VolumeId': volume_id}
        if instance_id:
            params['InstanceId'] = instance_id
        if device:
            params['Device'] = device
        if force:
            params['Force'] = 'true'
        return self.get_status('DetachVolume', params, verb='POST')

    # Snapshot methods

    def get_all_snapshots(self, snapshot_ids=None,
                          owner=None, restorable_by=None,
                          filters=None):
        """
        Get all EBS Snapshots associated with the current credentials.

        :type snapshot_ids: list
        :param snapshot_ids: Optional list of snapshot ids.  If this list is
                             present, only the Snapshots associated with
                             these snapshot ids will be returned.

        :type owner: str
        :param owner: If present, only the snapshots owned by the specified user
                      will be returned.  Valid values are:

                      * self
                      * amazon
                      * AWS Account ID

        :type restorable_by: str
        :param restorable_by: If present, only the snapshots that are restorable
                              by the specified account id will be returned.

        :type filters: dict
        :param filters: Optional filters that can be used to limit
                        the results returned.  Filters are provided
                        in the form of a dictionary consisting of
                        filter names as the key and filter values
                        as the value.  The set of allowable filter
                        names/values is dependent on the request
                        being performed.  Check the EC2 API guide
                        for details.

        :rtype: list of :class:`boto.ec2.snapshot.Snapshot`
        :return: The requested Snapshot objects
        """
        params = {}
        if snapshot_ids:
            self.build_list_params(params, snapshot_ids, 'SnapshotId')
        if owner:
            params['Owner'] = owner
        if restorable_by:
            params['RestorableBy'] = restorable_by
        if filters:
            self.build_filter_params(params, filters)
        return self.get_list('DescribeSnapshots', params,
                             [('item', Snapshot)], verb='POST')

    def create_snapshot(self, volume_id, description=None):
        """
        Create a snapshot of an existing EBS Volume.

        :type volume_id: str
        :param volume_id: The ID of the volume to be snapshot'ed

        :type description: str
        :param description: A description of the snapshot.
                            Limited to 255 characters.

        :rtype: bool
        :return: True if successful
        """
        params = {'VolumeId': volume_id}
        if description:
            params['Description'] = description[0:255]
        snapshot = self.get_object('CreateSnapshot', params,
                                   Snapshot, verb='POST')
        volume = self.get_all_volumes([volume_id])[0]
        volume_name = volume.tags.get('Name')
        if volume_name:
            snapshot.add_tag('Name', volume_name)
        return snapshot

    def delete_snapshot(self, snapshot_id):
        params = {'SnapshotId': snapshot_id}
        return self.get_status('DeleteSnapshot', params, verb='POST')

    def trim_snapshots(self, hourly_backups=8, daily_backups=7,
                       weekly_backups=4):
        """
        Trim excess snapshots, based on when they were taken. More current
        snapshots are retained, with the number retained decreasing as you
        move back in time.

        If ebs volumes have a 'Name' tag with a value, their snapshots
        will be assigned the same tag when they are created. The values
        of the 'Name' tags for snapshots are used by this function to
        group snapshots taken from the same volume (or from a series
        of like-named volumes over time) for trimming.

        For every group of like-named snapshots, this function retains
        the newest and oldest snapshots, as well as, by default,  the
        first snapshots taken in each of the last eight hours, the first
        snapshots taken in each of the last seven days, the first snapshots
        taken in the last 4 weeks (counting Midnight Sunday morning as
        the start of the week), and the first snapshot from the first
        Sunday of each month forever.

        :type hourly_backups: int
        :param hourly_backups: How many recent hourly backups should be saved.

        :type daily_backups: int
        :param daily_backups: How many recent daily backups should be saved.

        :type weekly_backups: int
        :param weekly_backups: How many recent weekly backups should be saved.
        """

        # This function first builds up an ordered list of target times
        # that snapshots should be saved for (last 8 hours, last 7 days, etc.).
        # Then a map of snapshots is constructed, with the keys being
        # the snapshot / volume names and the values being arrays of
        # chronologically sorted snapshots.
        # Finally, for each array in the map, we go through the snapshot
        # array and the target time array in an interleaved fashion,
        # deleting snapshots whose start_times don't immediately follow a
        # target time (we delete a snapshot if there's another snapshot
        # that was made closer to the preceding target time).

        now = datetime.utcnow()
        last_hour = datetime(now.year, now.month, now.day, now.hour)
        last_midnight = datetime(now.year, now.month, now.day)
        last_sunday = datetime(now.year, now.month, now.day) - timedelta(days = (now.weekday() + 1) % 7)
        start_of_month = datetime(now.year, now.month, 1)

        target_backup_times = []

        # there are no snapshots older than 1/1/2007
        oldest_snapshot_date = datetime(2007, 1, 1)

        for hour in range(0, hourly_backups):
            target_backup_times.append(last_hour - timedelta(hours = hour))

        for day in range(0, daily_backups):
            target_backup_times.append(last_midnight - timedelta(days = day))

        for week in range(0, weekly_backups):
            target_backup_times.append(last_sunday - timedelta(weeks = week))

        one_day = timedelta(days = 1)
        while start_of_month > oldest_snapshot_date:
            # append the start of the month to the list of
            # snapshot dates to save:
            target_backup_times.append(start_of_month)
            # there's no timedelta setting for one month, so instead:
            # decrement the day by one, so we go to the final day of
            # the previous month...
            start_of_month -= one_day
            # ... and then go to the first day of that previous month:
            start_of_month = datetime(start_of_month.year,
                                      start_of_month.month, 1)

        temp = []

        for t in target_backup_times:
            if temp.__contains__(t) == False:
                temp.append(t)

        # sort to make the oldest dates first, and make sure the month start
        # and last four week's start are in the proper order
        target_backup_times = sorted(temp)

        # get all the snapshots, sort them by date and time, and
        # organize them into one array for each volume:
        all_snapshots = self.get_all_snapshots(owner = 'self')
        all_snapshots.sort(cmp = lambda x, y: cmp(x.start_time, y.start_time))
        snaps_for_each_volume = {}
        for snap in all_snapshots:
            # the snapshot name and the volume name are the same.
            # The snapshot name is set from the volume
            # name at the time the snapshot is taken
            volume_name = snap.tags.get('Name')
            if volume_name:
                # only examine snapshots that have a volume name
                snaps_for_volume = snaps_for_each_volume.get(volume_name)
                if not snaps_for_volume:
                    snaps_for_volume = []
                    snaps_for_each_volume[volume_name] = snaps_for_volume
                snaps_for_volume.append(snap)

        # Do a running comparison of snapshot dates to desired time
        #periods, keeping the oldest snapshot in each
        # time period and deleting the rest:
        for volume_name in snaps_for_each_volume:
            snaps = snaps_for_each_volume[volume_name]
            snaps = snaps[:-1] # never delete the newest snapshot
            time_period_number = 0
            snap_found_for_this_time_period = False
            for snap in snaps:
                check_this_snap = True
                while check_this_snap and time_period_number < target_backup_times.__len__():
                    snap_date = datetime.strptime(snap.start_time,
                                                  '%Y-%m-%dT%H:%M:%S.000Z')
                    if snap_date < target_backup_times[time_period_number]:
                        # the snap date is before the cutoff date.
                        # Figure out if it's the first snap in this
                        # date range and act accordingly (since both
                        #date the date ranges and the snapshots
                        # are sorted chronologically, we know this
                        #snapshot isn't in an earlier date range):
                        if snap_found_for_this_time_period == True:
                            if not snap.tags.get('preserve_snapshot'):
                                # as long as the snapshot wasn't marked
                                # with the 'preserve_snapshot' tag, delete it:
                                try:
                                    self.delete_snapshot(snap.id)
                                    boto.log.info('Trimmed snapshot %s (%s)' % (snap.tags['Name'], snap.start_time))
                                except EC2ResponseError:
                                    boto.log.error('Attempt to trim snapshot %s (%s) failed. Possible result of a race condition with trimming on another server?' % (snap.tags['Name'], snap.start_time))
                            # go on and look at the next snapshot,
                            #leaving the time period alone
                        else:
                            # this was the first snapshot found for this
                            #time period. Leave it alone and look at the
                            # next snapshot:
                            snap_found_for_this_time_period = True
                        check_this_snap = False
                    else:
                        # the snap is after the cutoff date. Check it
                        # against the next cutoff date
                        time_period_number += 1
                        snap_found_for_this_time_period = False

    def get_snapshot_attribute(self, snapshot_id,
                               attribute='createVolumePermission'):
        """
        Get information about an attribute of a snapshot.  Only one attribute
        can be specified per call.

        :type snapshot_id: str
        :param snapshot_id: The ID of the snapshot.

        :type attribute: str
        :param attribute: The requested attribute.  Valid values are:

                          * createVolumePermission

        :rtype: list of :class:`boto.ec2.snapshotattribute.SnapshotAttribute`
        :return: The requested Snapshot attribute
        """
        params = {'Attribute': attribute}
        if snapshot_id:
            params['SnapshotId'] = snapshot_id
        return self.get_object('DescribeSnapshotAttribute', params,
                               SnapshotAttribute, verb='POST')

    def modify_snapshot_attribute(self, snapshot_id,
                                  attribute='createVolumePermission',
                                  operation='add', user_ids=None, groups=None):
        """
        Changes an attribute of an image.

        :type snapshot_id: string
        :param snapshot_id: The snapshot id you wish to change

        :type attribute: string
        :param attribute: The attribute you wish to change.  Valid values are:
            createVolumePermission

        :type operation: string
        :param operation: Either add or remove (this is required for changing
            snapshot ermissions)

        :type user_ids: list
        :param user_ids: The Amazon IDs of users to add/remove attributes

        :type groups: list
        :param groups: The groups to add/remove attributes.  The only valid
            value at this time is 'all'.

        """
        params = {'SnapshotId': snapshot_id,
                  'Attribute': attribute,
                  'OperationType': operation}
        if user_ids:
            self.build_list_params(params, user_ids, 'UserId')
        if groups:
            self.build_list_params(params, groups, 'UserGroup')
        return self.get_status('ModifySnapshotAttribute', params, verb='POST')

    def reset_snapshot_attribute(self, snapshot_id,
                                 attribute='createVolumePermission'):
        """
        Resets an attribute of a snapshot to its default value.

        :type snapshot_id: string
        :param snapshot_id: ID of the snapshot

        :type attribute: string
        :param attribute: The attribute to reset

        :rtype: bool
        :return: Whether the operation succeeded or not
        """
        params = {'SnapshotId': snapshot_id,
                  'Attribute': attribute}
        return self.get_status('ResetSnapshotAttribute', params, verb='POST')

    # Keypair methods

    def get_all_key_pairs(self, keynames=None, filters=None):
        """
        Get all key pairs associated with your account.

        :type keynames: list
        :param keynames: A list of the names of keypairs to retrieve.
            If not provided, all key pairs will be returned.

        :type filters: dict
        :param filters: Optional filters that can be used to limit the
            results returned.  Filters are provided in the form of a
            dictionary consisting of filter names as the key and
            filter values as the value.  The set of allowable filter
            names/values is dependent on the request being performed.
            Check the EC2 API guide for details.

        :rtype: list
        :return: A list of :class:`boto.ec2.keypair.KeyPair`
        """
        params = {}
        if keynames:
            self.build_list_params(params, keynames, 'KeyName')
        if filters:
            self.build_filter_params(params, filters)
        return self.get_list('DescribeKeyPairs', params,
                             [('item', KeyPair)], verb='POST')

    def get_key_pair(self, keyname):
        """
        Convenience method to retrieve a specific keypair (KeyPair).

        :type image_id: string
        :param image_id: the ID of the Image to retrieve

        :rtype: :class:`boto.ec2.keypair.KeyPair`
        :return: The KeyPair specified or None if it is not found
        """
        try:
            return self.get_all_key_pairs(keynames=[keyname])[0]
        except self.ResponseError, e:
            if e.code == 'InvalidKeyPair.NotFound':
                return None
            else:
                raise

    def create_key_pair(self, key_name):
        """
        Create a new key pair for your account.
        This will create the key pair within the region you
        are currently connected to.

        :type key_name: string
        :param key_name: The name of the new keypair

        :rtype: :class:`boto.ec2.keypair.KeyPair`
        :return: The newly created :class:`boto.ec2.keypair.KeyPair`.
                 The material attribute of the new KeyPair object
                 will contain the the unencrypted PEM encoded RSA private key.
        """
        params = {'KeyName': key_name}
        return self.get_object('CreateKeyPair', params, KeyPair, verb='POST')

    def delete_key_pair(self, key_name):
        """
        Delete a key pair from your account.

        :type key_name: string
        :param key_name: The name of the keypair to delete
        """
        params = {'KeyName': key_name}
        return self.get_status('DeleteKeyPair', params, verb='POST')

    def import_key_pair(self, key_name, public_key_material):
        """
        mports the public key from an RSA key pair that you created
        with a third-party tool.

        Supported formats:

        * OpenSSH public key format (e.g., the format
          in ~/.ssh/authorized_keys)

        * Base64 encoded DER format

        * SSH public key file format as specified in RFC4716

        DSA keys are not supported. Make sure your key generator is
        set up to create RSA keys.

        Supported lengths: 1024, 2048, and 4096.

        :type key_name: string
        :param key_name: The name of the new keypair

        :type public_key_material: string
        :param public_key_material: The public key. You must base64 encode
                                    the public key material before sending
                                    it to AWS.

        :rtype: :class:`boto.ec2.keypair.KeyPair`
        :return: The newly created :class:`boto.ec2.keypair.KeyPair`.
                 The material attribute of the new KeyPair object
                 will contain the the unencrypted PEM encoded RSA private key.
        """
        public_key_material = base64.b64encode(public_key_material)
        params = {'KeyName': key_name,
                  'PublicKeyMaterial': public_key_material}
        return self.get_object('ImportKeyPair', params, KeyPair, verb='POST')

    # SecurityGroup methods

    def get_all_security_groups(self, groupnames=None, group_ids=None,
                                filters=None):
        """
        Get all security groups associated with your account in a region.

        :type groupnames: list
        :param groupnames: A list of the names of security groups to retrieve.
                           If not provided, all security groups will be
                           returned.

        :type group_ids: list
        :param group_ids: A list of IDs of security groups to retrieve for
                          security groups within a VPC.

        :type filters: dict
        :param filters: Optional filters that can be used to limit
                        the results returned.  Filters are provided
                        in the form of a dictionary consisting of
                        filter names as the key and filter values
                        as the value.  The set of allowable filter
                        names/values is dependent on the request
                        being performed.  Check the EC2 API guide
                        for details.

        :rtype: list
        :return: A list of :class:`boto.ec2.securitygroup.SecurityGroup`
        """
        params = {}
        if groupnames is not None:
            self.build_list_params(params, groupnames, 'GroupName')
        if group_ids is not None:
            self.build_list_params(params, group_ids, 'GroupId')
        if filters is not None:
            self.build_filter_params(params, filters)

        return self.get_list('DescribeSecurityGroups', params,
                             [('item', SecurityGroup)], verb='POST')

    def create_security_group(self, name, description, vpc_id=None):
        """
        Create a new security group for your account.
        This will create the security group within the region you
        are currently connected to.

        :type name: string
        :param name: The name of the new security group

        :type description: string
        :param description: The description of the new security group

        :type vpc_id: string
        :param vpc_id: The ID of the VPC to create the security group in,
                       if any.

        :rtype: :class:`boto.ec2.securitygroup.SecurityGroup`
        :return: The newly created :class:`boto.ec2.keypair.KeyPair`.
        """
        params = {'GroupName': name,
                  'GroupDescription': description}

        if vpc_id is not None:
            params['VpcId'] = vpc_id

        group = self.get_object('CreateSecurityGroup', params,
                                SecurityGroup, verb='POST')
        group.name = name
        group.description = description
        if vpc_id is not None:
            group.vpc_id = vpc_id
        return group

    def delete_security_group(self, name=None, group_id=None):
        """
        Delete a security group from your account.

        :type name: string
        :param name: The name of the security group to delete.

        :type group_id: string
        :param group_id: The ID of the security group to delete within
          a VPC.

        :rtype: bool
        :return: True if successful.
        """
        params = {}

        if name is not None:
            params['GroupName'] = name
        elif group_id is not None:
            params['GroupId'] = group_id

        return self.get_status('DeleteSecurityGroup', params, verb='POST')

    def authorize_security_group_deprecated(self, group_name,
                                            src_security_group_name=None,
                                            src_security_group_owner_id=None,
                                            ip_protocol=None,
                                            from_port=None, to_port=None,
                                            cidr_ip=None):
        """
        NOTE: This method uses the old-style request parameters
              that did not allow a port to be specified when
              authorizing a group.

        :type group_name: string
        :param group_name: The name of the security group you are adding
            the rule to.

        :type src_security_group_name: string
        :param src_security_group_name: The name of the security group you are
            granting access to.

        :type src_security_group_owner_id: string
        :param src_security_group_owner_id: The ID of the owner of the security
            group you are granting access to.

        :type ip_protocol: string
        :param ip_protocol: Either tcp | udp | icmp

        :type from_port: int
        :param from_port: The beginning port number you are enabling

        :type to_port: int
        :param to_port: The ending port number you are enabling

        :type to_port: string
        :param to_port: The CIDR block you are providing access to.
            See http://goo.gl/Yj5QC

        :rtype: bool
        :return: True if successful.
        """
        params = {'GroupName':group_name}
        if src_security_group_name:
            params['SourceSecurityGroupName'] = src_security_group_name
        if src_security_group_owner_id:
            params['SourceSecurityGroupOwnerId'] = src_security_group_owner_id
        if ip_protocol:
            params['IpProtocol'] = ip_protocol
        if from_port:
            params['FromPort'] = from_port
        if to_port:
            params['ToPort'] = to_port
        if cidr_ip:
            params['CidrIp'] = cidr_ip
        return self.get_status('AuthorizeSecurityGroupIngress', params)

    def authorize_security_group(self, group_name=None,
                                 src_security_group_name=None,
                                 src_security_group_owner_id=None,
                                 ip_protocol=None,
                                 from_port=None, to_port=None,
                                 cidr_ip=None, group_id=None,
                                 src_security_group_group_id=None):
        """
        Add a new rule to an existing security group.
        You need to pass in either src_security_group_name and
        src_security_group_owner_id OR ip_protocol, from_port, to_port,
        and cidr_ip.  In other words, either you are authorizing another
        group or you are authorizing some ip-based rule.

        :type group_name: string
        :param group_name: The name of the security group you are adding
            the rule to.

        :type src_security_group_name: string
        :param src_security_group_name: The name of the security group you are
            granting access to.

        :type src_security_group_owner_id: string
        :param src_security_group_owner_id: The ID of the owner of the security
            group you are granting access to.

        :type ip_protocol: string
        :param ip_protocol: Either tcp | udp | icmp

        :type from_port: int
        :param from_port: The beginning port number you are enabling

        :type to_port: int
        :param to_port: The ending port number you are enabling

        :type cidr_ip: string or list of strings
        :param cidr_ip: The CIDR block you are providing access to.
            See http://goo.gl/Yj5QC

        :type group_id: string
        :param group_id: ID of the EC2 or VPC security group to
            modify.  This is required for VPC security groups and can
            be used instead of group_name for EC2 security groups.

        :type src_security_group_group_id: string
        :param src_security_group_group_id: The ID of the security
            group you are granting access to.  Can be used instead of
            src_security_group_name

        :rtype: bool
        :return: True if successful.
        """
        if src_security_group_name:
            if from_port is None and to_port is None and ip_protocol is None:
                return self.authorize_security_group_deprecated(
                    group_name, src_security_group_name,
                    src_security_group_owner_id)

        params = {}

        if group_name:
            params['GroupName'] = group_name
        if group_id:
            params['GroupId'] = group_id
        if src_security_group_name:
            param_name = 'IpPermissions.1.Groups.1.GroupName'
            params[param_name] = src_security_group_name
        if src_security_group_owner_id:
            param_name = 'IpPermissions.1.Groups.1.UserId'
            params[param_name] = src_security_group_owner_id
        if src_security_group_group_id:
            param_name = 'IpPermissions.1.Groups.1.GroupId'
            params[param_name] = src_security_group_group_id
        if ip_protocol:
            params['IpPermissions.1.IpProtocol'] = ip_protocol
        if from_port is not None:
            params['IpPermissions.1.FromPort'] = from_port
        if to_port is not None:
            params['IpPermissions.1.ToPort'] = to_port
        if cidr_ip:
            if not isinstance(cidr_ip, list):
                cidr_ip = [cidr_ip]
            for i, single_cidr_ip in enumerate(cidr_ip):
                params['IpPermissions.1.IpRanges.%d.CidrIp' % (i+1)] = \
                    single_cidr_ip

        return self.get_status('AuthorizeSecurityGroupIngress',
                               params, verb='POST')

    def authorize_security_group_egress(self,
                                        group_id,
                                        ip_protocol,
                                        from_port=None,
                                        to_port=None,
                                        src_group_id=None,
                                        cidr_ip=None):
        """
        The action adds one or more egress rules to a VPC security
        group. Specifically, this action permits instances in a
        security group to send traffic to one or more destination
        CIDR IP address ranges, or to one or more destination
        security groups in the same VPC.
        """
        params = {
            'GroupId': group_id,
            'IpPermissions.1.IpProtocol': ip_protocol
        }

        if from_port is not None:
            params['IpPermissions.1.FromPort'] = from_port
        if to_port is not None:
            params['IpPermissions.1.ToPort'] = to_port
        if src_group_id is not None:
            params['IpPermissions.1.Groups.1.GroupId'] = src_group_id
        if cidr_ip is not None:
            params['IpPermissions.1.IpRanges.1.CidrIp'] = cidr_ip

        return self.get_status('AuthorizeSecurityGroupEgress',
                               params, verb='POST')

    def revoke_security_group_deprecated(self, group_name,
                                         src_security_group_name=None,
                                         src_security_group_owner_id=None,
                                         ip_protocol=None,
                                         from_port=None, to_port=None,
                                         cidr_ip=None):
        """
        NOTE: This method uses the old-style request parameters
              that did not allow a port to be specified when
              authorizing a group.

        Remove an existing rule from an existing security group.
        You need to pass in either src_security_group_name and
        src_security_group_owner_id OR ip_protocol, from_port, to_port,
        and cidr_ip.  In other words, either you are revoking another
        group or you are revoking some ip-based rule.

        :type group_name: string
        :param group_name: The name of the security group you are removing
                           the rule from.

        :type src_security_group_name: string
        :param src_security_group_name: The name of the security group you are
                                        revoking access to.

        :type src_security_group_owner_id: string
        :param src_security_group_owner_id: The ID of the owner of the security
                                            group you are revoking access to.

        :type ip_protocol: string
        :param ip_protocol: Either tcp | udp | icmp

        :type from_port: int
        :param from_port: The beginning port number you are disabling

        :type to_port: int
        :param to_port: The ending port number you are disabling

        :type to_port: string
        :param to_port: The CIDR block you are revoking access to.
                        http://goo.gl/Yj5QC

        :rtype: bool
        :return: True if successful.
        """
        params = {'GroupName':group_name}
        if src_security_group_name:
            params['SourceSecurityGroupName'] = src_security_group_name
        if src_security_group_owner_id:
            params['SourceSecurityGroupOwnerId'] = src_security_group_owner_id
        if ip_protocol:
            params['IpProtocol'] = ip_protocol
        if from_port:
            params['FromPort'] = from_port
        if to_port:
            params['ToPort'] = to_port
        if cidr_ip:
            params['CidrIp'] = cidr_ip
        return self.get_status('RevokeSecurityGroupIngress', params)

    def revoke_security_group(self, group_name=None,
                              src_security_group_name=None,
                              src_security_group_owner_id=None,
                              ip_protocol=None, from_port=None, to_port=None,
                              cidr_ip=None, group_id=None,
                              src_security_group_group_id=None):
        """
        Remove an existing rule from an existing security group.
        You need to pass in either src_security_group_name and
        src_security_group_owner_id OR ip_protocol, from_port, to_port,
        and cidr_ip.  In other words, either you are revoking another
        group or you are revoking some ip-based rule.

        :type group_name: string
        :param group_name: The name of the security group you are removing
            the rule from.

        :type src_security_group_name: string
        :param src_security_group_name: The name of the security group you are
            revoking access to.

        :type src_security_group_owner_id: string
        :param src_security_group_owner_id: The ID of the owner of the security
            group you are revoking access to.

        :type ip_protocol: string
        :param ip_protocol: Either tcp | udp | icmp

        :type from_port: int
        :param from_port: The beginning port number you are disabling

        :type to_port: int
        :param to_port: The ending port number you are disabling

        :type cidr_ip: string
        :param cidr_ip: The CIDR block you are revoking access to.
            See http://goo.gl/Yj5QC

        :type group_id: string
        :param group_id: ID of the EC2 or VPC security group to
            modify.  This is required for VPC security groups and can
            be used instead of group_name for EC2 security groups.

        :type src_security_group_group_id: string
        :param src_security_group_group_id: The ID of the security group
            for which you are revoking access.  Can be used instead
            of src_security_group_name

        :rtype: bool
        :return: True if successful.
        """
        if src_security_group_name:
            if from_port is None and to_port is None and ip_protocol is None:
                return self.revoke_security_group_deprecated(
                    group_name, src_security_group_name,
                    src_security_group_owner_id)
        params = {}
        if group_name is not None:
            params['GroupName'] = group_name
        if group_id is not None:
            params['GroupId'] = group_id
        if src_security_group_name:
            param_name = 'IpPermissions.1.Groups.1.GroupName'
            params[param_name] = src_security_group_name
        if src_security_group_group_id:
            param_name = 'IpPermissions.1.Groups.1.GroupId'
            params[param_name] = src_security_group_group_id
        if src_security_group_owner_id:
            param_name = 'IpPermissions.1.Groups.1.UserId'
            params[param_name] = src_security_group_owner_id
        if ip_protocol:
            params['IpPermissions.1.IpProtocol'] = ip_protocol
        if from_port is not None:
            params['IpPermissions.1.FromPort'] = from_port
        if to_port is not None:
            params['IpPermissions.1.ToPort'] = to_port
        if cidr_ip:
            params['IpPermissions.1.IpRanges.1.CidrIp'] = cidr_ip
        return self.get_status('RevokeSecurityGroupIngress',
                               params, verb='POST')

    def revoke_security_group_egress(self,
                                     group_id,
                                     ip_protocol,
                                     from_port=None,
                                     to_port=None,
                                     src_group_id=None,
                                     cidr_ip=None):
        """
        Remove an existing egress rule from an existing VPC security
        group.  You need to pass in an ip_protocol, from_port and
        to_port range only if the protocol you are using is
        port-based. You also need to pass in either a src_group_id or
        cidr_ip.

        :type group_name: string
        :param group_id:  The name of the security group you are removing
            the rule from.

        :type ip_protocol: string
        :param ip_protocol: Either tcp | udp | icmp | -1

        :type from_port: int
        :param from_port: The beginning port number you are disabling

        :type to_port: int
        :param to_port: The ending port number you are disabling

        :type src_group_id: src_group_id
        :param src_group_id: The source security group you are
            revoking access to.

        :type cidr_ip: string
        :param cidr_ip: The CIDR block you are revoking access to.
            See http://goo.gl/Yj5QC

        :rtype: bool
        :return: True if successful.
        """

        params = {}
        if group_id:
            params['GroupId'] = group_id
        if ip_protocol:
            params['IpPermissions.1.IpProtocol'] = ip_protocol
        if from_port is not None:
            params['IpPermissions.1.FromPort'] = from_port
        if to_port is not None:
            params['IpPermissions.1.ToPort'] = to_port
        if src_group_id is not None:
            params['IpPermissions.1.Groups.1.GroupId'] = src_group_id
        if cidr_ip:
            params['IpPermissions.1.IpRanges.1.CidrIp'] = cidr_ip
        return self.get_status('RevokeSecurityGroupEgress',
                               params, verb='POST')

    #
    # Regions
    #

    def get_all_regions(self, region_names=None, filters=None):
        """
        Get all available regions for the EC2 service.

        :type region_names: list of str
        :param region_names: Names of regions to limit output

        :type filters: dict
        :param filters: Optional filters that can be used to limit
                        the results returned.  Filters are provided
                        in the form of a dictionary consisting of
                        filter names as the key and filter values
                        as the value.  The set of allowable filter
                        names/values is dependent on the request
                        being performed.  Check the EC2 API guide
                        for details.

        :rtype: list
        :return: A list of :class:`boto.ec2.regioninfo.RegionInfo`
        """
        params = {}
        if region_names:
            self.build_list_params(params, region_names, 'RegionName')
        if filters:
            self.build_filter_params(params, filters)
        regions = self.get_list('DescribeRegions', params,
                                 [('item', RegionInfo)], verb='POST')
        for region in regions:
            region.connection_cls = EC2Connection
        return regions

    #
    # Reservation methods
    #

    def get_all_reserved_instances_offerings(self, reserved_instances_id=None,
                                             instance_type=None,
                                             availability_zone=None,
                                             product_description=None,
                                             filters=None):
        """
        Describes Reserved Instance offerings that are available for purchase.

        :type reserved_instances_id: str
        :param reserved_instances_id: Displays Reserved Instances with the
                                      specified offering IDs.

        :type instance_type: str
        :param instance_type: Displays Reserved Instances of the specified
                              instance type.

        :type availability_zone: str
        :param availability_zone: Displays Reserved Instances within the
                                  specified Availability Zone.

        :type product_description: str
        :param product_description: Displays Reserved Instances with the
                                    specified product description.

        :type filters: dict
        :param filters: Optional filters that can be used to limit
                        the results returned.  Filters are provided
                        in the form of a dictionary consisting of
                        filter names as the key and filter values
                        as the value.  The set of allowable filter
                        names/values is dependent on the request
                        being performed.  Check the EC2 API guide
                        for details.

        :rtype: list
        :return: A list of :class:`boto.ec2.reservedinstance.ReservedInstancesOffering`
        """
        params = {}
        if reserved_instances_id:
            params['ReservedInstancesId'] = reserved_instances_id
        if instance_type:
            params['InstanceType'] = instance_type
        if availability_zone:
            params['AvailabilityZone'] = availability_zone
        if product_description:
            params['ProductDescription'] = product_description
        if filters:
            self.build_filter_params(params, filters)

        return self.get_list('DescribeReservedInstancesOfferings',
                             params, [('item', ReservedInstancesOffering)],
                             verb='POST')

    def get_all_reserved_instances(self, reserved_instances_id=None,
                                   filters=None):
        """
        Describes Reserved Instance offerings that are available for purchase.

        :type reserved_instance_ids: list
        :param reserved_instance_ids: A list of the reserved instance ids that
                                      will be returned. If not provided, all
                                      reserved instances will be returned.

        :type filters: dict
        :param filters: Optional filters that can be used to limit
                        the results returned.  Filters are provided
                        in the form of a dictionary consisting of
                        filter names as the key and filter values
                        as the value.  The set of allowable filter
                        names/values is dependent on the request
                        being performed.  Check the EC2 API guide
                        for details.

        :rtype: list
        :return: A list of :class:`boto.ec2.reservedinstance.ReservedInstance`
        """
        params = {}
        if reserved_instances_id:
            self.build_list_params(params, reserved_instances_id,
                                   'ReservedInstancesId')
        if filters:
            self.build_filter_params(params, filters)
        return self.get_list('DescribeReservedInstances',
                             params, [('item', ReservedInstance)], verb='POST')

    def purchase_reserved_instance_offering(self,
                                            reserved_instances_offering_id,
                                            instance_count=1):
        """
        Purchase a Reserved Instance for use with your account.
        ** CAUTION **
        This request can result in large amounts of money being charged to your
        AWS account.  Use with caution!

        :type reserved_instances_offering_id: string
        :param reserved_instances_offering_id: The offering ID of the Reserved
                                               Instance to purchase

        :type instance_count: int
        :param instance_count: The number of Reserved Instances to purchase.
                               Default value is 1.

        :rtype: :class:`boto.ec2.reservedinstance.ReservedInstance`
        :return: The newly created Reserved Instance
        """
        params = {
            'ReservedInstancesOfferingId': reserved_instances_offering_id,
            'InstanceCount': instance_count}
        return self.get_object('PurchaseReservedInstancesOffering', params,
                               ReservedInstance, verb='POST')

    #
    # Monitoring
    #

    def monitor_instances(self, instance_ids):
        """
        Enable CloudWatch monitoring for the supplied instances.

        :type instance_id: list of strings
        :param instance_id: The instance ids

        :rtype: list
        :return: A list of :class:`boto.ec2.instanceinfo.InstanceInfo`
        """
        params = {}
        self.build_list_params(params, instance_ids, 'InstanceId')
        return self.get_list('MonitorInstances', params,
                             [('item', InstanceInfo)], verb='POST')

    def monitor_instance(self, instance_id):
        """
        Deprecated Version, maintained for backward compatibility.
        Enable CloudWatch monitoring for the supplied instance.

        :type instance_id: string
        :param instance_id: The instance id

        :rtype: list
        :return: A list of :class:`boto.ec2.instanceinfo.InstanceInfo`
        """
        return self.monitor_instances([instance_id])

    def unmonitor_instances(self, instance_ids):
        """
        Disable CloudWatch monitoring for the supplied instance.

        :type instance_id: list of string
        :param instance_id: The instance id

        :rtype: list
        :return: A list of :class:`boto.ec2.instanceinfo.InstanceInfo`
        """
        params = {}
        self.build_list_params(params, instance_ids, 'InstanceId')
        return self.get_list('UnmonitorInstances', params,
                             [('item', InstanceInfo)], verb='POST')

    def unmonitor_instance(self, instance_id):
        """
        Deprecated Version, maintained for backward compatibility.
        Disable CloudWatch monitoring for the supplied instance.

        :type instance_id: string
        :param instance_id: The instance id

        :rtype: list
        :return: A list of :class:`boto.ec2.instanceinfo.InstanceInfo`
        """
        return self.unmonitor_instances([instance_id])

    #
    # Bundle Windows Instances
    #

    def bundle_instance(self, instance_id,
                        s3_bucket,
                        s3_prefix,
                        s3_upload_policy):
        """
        Bundle Windows instance.

        :type instance_id: string
        :param instance_id: The instance id

        :type s3_bucket: string
        :param s3_bucket: The bucket in which the AMI should be stored.

        :type s3_prefix: string
        :param s3_prefix: The beginning of the file name for the AMI.

        :type s3_upload_policy: string
        :param s3_upload_policy: Base64 encoded policy that specifies condition
                                 and permissions for Amazon EC2 to upload the
                                 user's image into Amazon S3.
        """

        params = {'InstanceId': instance_id,
                  'Storage.S3.Bucket': s3_bucket,
                  'Storage.S3.Prefix': s3_prefix,
                  'Storage.S3.UploadPolicy': s3_upload_policy}
        s3auth = boto.auth.get_auth_handler(None, boto.config,
                                            self.provider, ['s3'])
        params['Storage.S3.AWSAccessKeyId'] = self.aws_access_key_id
        signature = s3auth.sign_string(s3_upload_policy)
        params['Storage.S3.UploadPolicySignature'] = signature
        return self.get_object('BundleInstance', params,
                               BundleInstanceTask, verb='POST')

    def get_all_bundle_tasks(self, bundle_ids=None, filters=None):
        """
        Retrieve current bundling tasks. If no bundle id is specified, all
        tasks are retrieved.

        :type bundle_ids: list
        :param bundle_ids: A list of strings containing identifiers for
                           previously created bundling tasks.

        :type filters: dict
        :param filters: Optional filters that can be used to limit
                        the results returned.  Filters are provided
                        in the form of a dictionary consisting of
                        filter names as the key and filter values
                        as the value.  The set of allowable filter
                        names/values is dependent on the request
                        being performed.  Check the EC2 API guide
                        for details.

        """

        params = {}
        if bundle_ids:
            self.build_list_params(params, bundle_ids, 'BundleId')
        if filters:
            self.build_filter_params(params, filters)
        return self.get_list('DescribeBundleTasks', params,
                             [('item', BundleInstanceTask)], verb='POST')

    def cancel_bundle_task(self, bundle_id):
        """
        Cancel a previously submitted bundle task

        :type bundle_id: string
        :param bundle_id: The identifier of the bundle task to cancel.
        """

        params = {'BundleId': bundle_id}
        return self.get_object('CancelBundleTask', params,
                               BundleInstanceTask, verb='POST')

    def get_password_data(self, instance_id):
        """
        Get encrypted administrator password for a Windows instance.

        :type instance_id: string
        :param instance_id: The identifier of the instance to retrieve the
                            password for.
        """

        params = {'InstanceId': instance_id}
        rs = self.get_object('GetPasswordData', params, ResultSet, verb='POST')
        return rs.passwordData

    #
    # Cluster Placement Groups
    #

    def get_all_placement_groups(self, groupnames=None, filters=None):
        """
        Get all placement groups associated with your account in a region.

        :type groupnames: list
        :param groupnames: A list of the names of placement groups to retrieve.
                           If not provided, all placement groups will be
                           returned.

        :type filters: dict
        :param filters: Optional filters that can be used to limit
                        the results returned.  Filters are provided
                        in the form of a dictionary consisting of
                        filter names as the key and filter values
                        as the value.  The set of allowable filter
                        names/values is dependent on the request
                        being performed.  Check the EC2 API guide
                        for details.

        :rtype: list
        :return: A list of :class:`boto.ec2.placementgroup.PlacementGroup`
        """
        params = {}
        if groupnames:
            self.build_list_params(params, groupnames, 'GroupName')
        if filters:
            self.build_filter_params(params, filters)
        return self.get_list('DescribePlacementGroups', params,
                             [('item', PlacementGroup)], verb='POST')

    def create_placement_group(self, name, strategy='cluster'):
        """
        Create a new placement group for your account.
        This will create the placement group within the region you
        are currently connected to.

        :type name: string
        :param name: The name of the new placement group

        :type strategy: string
        :param strategy: The placement strategy of the new placement group.
                         Currently, the only acceptable value is "cluster".

        :rtype: bool
        :return: True if successful
        """
        params = {'GroupName':name, 'Strategy':strategy}
        group = self.get_status('CreatePlacementGroup', params, verb='POST')
        return group

    def delete_placement_group(self, name):
        """
        Delete a placement group from your account.

        :type key_name: string
        :param key_name: The name of the keypair to delete
        """
        params = {'GroupName':name}
        return self.get_status('DeletePlacementGroup', params, verb='POST')

    # Tag methods

    def build_tag_param_list(self, params, tags):
        keys = sorted(tags.keys())
        i = 1
        for key in keys:
            value = tags[key]
            params['Tag.%d.Key'%i] = key
            if value is not None:
                params['Tag.%d.Value'%i] = value
            i += 1

    def get_all_tags(self, filters=None):
        """
        Retrieve all the metadata tags associated with your account.

        :type filters: dict
        :param filters: Optional filters that can be used to limit
                        the results returned.  Filters are provided
                        in the form of a dictionary consisting of
                        filter names as the key and filter values
                        as the value.  The set of allowable filter
                        names/values is dependent on the request
                        being performed.  Check the EC2 API guide
                        for details.

        :rtype: dict
        :return: A dictionary containing metadata tags
        """
        params = {}
        if filters:
            self.build_filter_params(params, filters)
        return self.get_list('DescribeTags', params,
                             [('item', Tag)], verb='POST')

    def create_tags(self, resource_ids, tags):
        """
        Create new metadata tags for the specified resource ids.

        :type resource_ids: list
        :param resource_ids: List of strings

        :type tags: dict
        :param tags: A dictionary containing the name/value pairs.
                     If you want to create only a tag name, the
                     value for that tag should be the empty string
                     (e.g. '').

        """
        params = {}
        self.build_list_params(params, resource_ids, 'ResourceId')
        self.build_tag_param_list(params, tags)
        return self.get_status('CreateTags', params, verb='POST')

    def delete_tags(self, resource_ids, tags):
        """
        Delete metadata tags for the specified resource ids.

        :type resource_ids: list
        :param resource_ids: List of strings

        :type tags: dict or list
        :param tags: Either a dictionary containing name/value pairs
                     or a list containing just tag names.
                     If you pass in a dictionary, the values must
                     match the actual tag values or the tag will
                     not be deleted.  If you pass in a value of None
                     for the tag value, all tags with that name will
                     be deleted.

        """
        if isinstance(tags, list):
            tags = {}.fromkeys(tags, None)
        params = {}
        self.build_list_params(params, resource_ids, 'ResourceId')
        self.build_tag_param_list(params, tags)
        return self.get_status('DeleteTags', params, verb='POST')

    # Network Interface methods

    def get_all_network_interfaces(self, filters=None):
        """
        Retrieve all of the Elastic Network Interfaces (ENI's)
        associated with your account.

        :type filters: dict
        :param filters: Optional filters that can be used to limit
                        the results returned.  Filters are provided
                        in the form of a dictionary consisting of
                        filter names as the key and filter values
                        as the value.  The set of allowable filter
                        names/values is dependent on the request
                        being performed.  Check the EC2 API guide
                        for details.

        :rtype: list
        :return: A list of :class:`boto.ec2.networkinterface.NetworkInterface`
        """
        params = {}
        if filters:
            self.build_filter_params(params, filters)
        return self.get_list('DescribeNetworkInterfaces', params,
                             [('item', NetworkInterface)], verb='POST')

    def create_network_interface(self, subnet_id, private_ip_address=None,
                                 description=None, groups=None):
        """
        Creates a network interface in the specified subnet.

        :type subnet_id: str
        :param subnet_id: The ID of the subnet to associate with the
            network interface.

        :type private_ip_address: str
        :param private_ip_address: The private IP address of the
            network interface.  If not supplied, one will be chosen
            for you.

        :type description: str
        :param description: The description of the network interface.

        :type groups: list
        :param groups: Lists the groups for use by the network interface.
            This can be either a list of group ID's or a list of
            :class:`boto.ec2.securitygroup.SecurityGroup` objects.

        :rtype: :class:`boto.ec2.networkinterface.NetworkInterface`
        :return: The newly created network interface.
        """
        params = {'SubnetId': subnet_id}
        if private_ip_address:
            params['PrivateIpAddress'] = private_ip_address
        if description:
            params['Description'] = description
        if groups:
            ids = []
            for group in groups:
                if isinstance(group, SecurityGroup):
                    ids.append(group.id)
                else:
                    ids.append(group)
            self.build_list_params(params, ids, 'SecurityGroupId')
        return self.get_object('CreateNetworkInterface', params,
                               NetworkInterface, verb='POST')

    def attach_network_interface(self, network_interface_id,
                                 instance_id, device_index):
        """
        Attaches a network interface to an instance.

        :type network_interface_id: str
        :param network_interface_id: The ID of the network interface to attach.

        :type instance_id: str
        :param instance_id: The ID of the instance that will be attached
            to the network interface.

        :type device_index: int
        :param device_index: The index of the device for the network
            interface attachment on the instance.
        """
        params = {'NetworkInterfaceId': network_interface_id,
                  'InstanceId': instance_id,
                  'DeviceIndex': device_index}
        return self.get_status('AttachNetworkInterface', params, verb='POST')

    def detach_network_interface(self, network_interface_id, force=False):
        """
        Detaches a network interface from an instance.

        :type network_interface_id: str
        :param network_interface_id: The ID of the network interface to detach.

        :type force: bool
        :param force: Set to true to force a detachment.

        """
        params = {'NetworkInterfaceId': network_interface_id}
        if force:
            params['Force'] = 'true'
        return self.get_status('DetachNetworkInterface', params, verb='POST')

    def delete_network_interface(self, network_interface_id):
        """
        Delete the specified network interface.

        :type network_interface_id: str
        :param network_interface_id: The ID of the network interface to delete.

        """
        params = {'NetworkInterfaceId': network_interface_id}
        return self.get_status('DeleteNetworkInterface', params, verb='POST')<|MERGE_RESOLUTION|>--- conflicted
+++ resolved
@@ -63,14 +63,10 @@
 
 class EC2Connection(AWSQueryConnection):
 
-<<<<<<< HEAD
-    APIVersion = boto.config.get('Boto', 'ec2_version', '2012-06-15')
-=======
-    APIVersion = boto.config.get('Boto', 'ec2_version', '2012-05-15')
->>>>>>> 46985908
+    APIVersion = boto.config.get('Boto', 'ec2_version', '2012-07-20')
     DefaultRegionName = boto.config.get('Boto', 'ec2_region_name', 'us-east-1')
     DefaultRegionEndpoint = boto.config.get('Boto', 'ec2_region_endpoint',
-                                            'ec2.us-east-1..amazonaws.com')
+                                            'ec2.us-east-1.amazonaws.com')
     ResponseError = EC2ResponseError
 
     def __init__(self, aws_access_key_id=None, aws_secret_access_key=None,
@@ -534,13 +530,9 @@
                       private_ip_address=None,
                       placement_group=None, client_token=None,
                       security_group_ids=None,
-<<<<<<< HEAD
                       additional_info=None, instance_profile_name=None,
-                      instance_profile_arn=None, tenancy=None):
-=======
-                      additional_info=None, tenancy=None,
+                      instance_profile_arn=None, tenancy=None,
                       ebs_optimized=False):
->>>>>>> 46985908
         """
         Runs an image on EC2.
 
@@ -709,18 +701,14 @@
             params['ClientToken'] = client_token
         if additional_info:
             params['AdditionalInfo'] = additional_info
-<<<<<<< HEAD
         if instance_profile_name:
             params['IamInstanceProfile.Name'] = instance_profile_name
         if instance_profile_arn:
             params['IamInstanceProfile.Arn'] = instance_profile_arn
-        return self.get_object('RunInstances', params, Reservation, verb='POST')
-=======
         if ebs_optimized:
             params['EbsOptimized'] = 'true'
         return self.get_object('RunInstances', params, Reservation,
                                verb='POST')
->>>>>>> 46985908
 
     def terminate_instances(self, instance_ids=None):
         """
