# Copyright (c) 2006-2010 Mitch Garnaat http://garnaat.org/
#
# Permission is hereby granted, free of charge, to any person obtaining a
# copy of this software and associated documentation files (the
# "Software"), to deal in the Software without restriction, including
# without limitation the rights to use, copy, modify, merge, publish, dis-
# tribute, sublicense, and/or sell copies of the Software, and to permit
# persons to whom the Software is furnished to do so, subject to the fol-
# lowing conditions:
#
# The above copyright notice and this permission notice shall be included
# in all copies or substantial portions of the Software.
#
# THE SOFTWARE IS PROVIDED "AS IS", WITHOUT WARRANTY OF ANY KIND, EXPRESS
# OR IMPLIED, INCLUDING BUT NOT LIMITED TO THE WARRANTIES OF MERCHANTABIL-
# ITY, FITNESS FOR A PARTICULAR PURPOSE AND NONINFRINGEMENT. IN NO EVENT
# SHALL THE AUTHOR BE LIABLE FOR ANY CLAIM, DAMAGES OR OTHER LIABILITY,
# WHETHER IN AN ACTION OF CONTRACT, TORT OR OTHERWISE, ARISING FROM,
# OUT OF OR IN CONNECTION WITH THE SOFTWARE OR THE USE OR OTHER DEALINGS
# IN THE SOFTWARE.

"""
Represents a connection to the EC2 service.
"""

import urllib
import base64
import hmac
import boto
from hashlib import sha1 as sha
from boto.connection import AWSQueryConnection
from boto.resultset import ResultSet
from boto.ec2.image import Image, ImageAttribute
from boto.ec2.instance import Reservation, Instance, ConsoleOutput, InstanceAttribute
from boto.ec2.keypair import KeyPair
from boto.ec2.address import Address
from boto.ec2.volume import Volume
from boto.ec2.snapshot import Snapshot
from boto.ec2.snapshot import SnapshotAttribute
from boto.ec2.zone import Zone
from boto.ec2.securitygroup import SecurityGroup
from boto.ec2.regioninfo import RegionInfo
from boto.ec2.instanceinfo import InstanceInfo
from boto.ec2.reservedinstance import ReservedInstancesOffering, ReservedInstance
from boto.ec2.spotinstancerequest import SpotInstanceRequest
from boto.ec2.spotpricehistory import SpotPriceHistory
from boto.ec2.spotdatafeedsubscription import SpotDatafeedSubscription
from boto.ec2.bundleinstance import BundleInstanceTask
from boto.ec2.placementgroup import PlacementGroup
from boto.exception import EC2ResponseError

#boto.set_stream_logger('ec2')

class EC2Connection(AWSQueryConnection):

    APIVersion = boto.config.get('Boto', 'ec2_version', '2010-06-15')
    DefaultRegionName = boto.config.get('Boto', 'ec2_region_name', 'us-east-1')
    DefaultRegionEndpoint = boto.config.get('Boto', 'ec2_region_endpoint',
                                            'ec2.amazonaws.com')
    SignatureVersion = '2'
    ResponseError = EC2ResponseError

    def __init__(self, aws_access_key_id=None, aws_secret_access_key=None,
                 is_secure=True, host=None, port=None, proxy=None, proxy_port=None,
                 proxy_user=None, proxy_pass=None, debug=0,
                 https_connection_factory=None, region=None, path='/'):
        """
        Init method to create a new connection to EC2.

        B{Note:} The host argument is overridden by the host specified in the boto configuration file.
        """
        if not region:
            region = RegionInfo(self, self.DefaultRegionName, self.DefaultRegionEndpoint)
        self.region = region
        AWSQueryConnection.__init__(self, aws_access_key_id,
                                    aws_secret_access_key,
                                    is_secure, port, proxy, proxy_port,
                                    proxy_user, proxy_pass,
                                    self.region.endpoint, debug,
                                    https_connection_factory, path)

    def get_params(self):
        """
        Returns a dictionary containing the value of of all of the keyword
        arguments passed when constructing this connection.
        """
        param_names = ['aws_access_key_id', 'aws_secret_access_key', 'is_secure',
                       'port', 'proxy', 'proxy_port', 'proxy_user', 'proxy_pass',
                       'debug', 'https_connection_factory']
        params = {}
        for name in param_names:
            params[name] = getattr(self, name)
        return params

    # Image methods

    def get_all_images(self, image_ids=None, owners=None, executable_by=None):
        """
        Retrieve all the EC2 images available on your account.

        :type image_ids: list
        :param image_ids: A list of strings with the image IDs wanted

        :type owners: list
        :param owners: A list of owner IDs

        :type executable_by:
        :param executable_by:

        :rtype: list
        :return: A list of :class:`boto.ec2.image.Image`
        """
        params = {}
        if image_ids:
            self.build_list_params(params, image_ids, 'ImageId')
        if owners:
            self.build_list_params(params, owners, 'Owner')
        if executable_by:
            self.build_list_params(params, executable_by, 'ExecutableBy')
        return self.get_list('DescribeImages', params, [('item', Image)])

    def get_all_kernels(self, kernel_ids=None, owners=None):
        """
        Retrieve all the EC2 kernels available on your account.  Simply filters the list returned
        by get_all_images because EC2 does not provide a way to filter server-side.

        :type kernel_ids: list
        :param kernel_ids: A list of strings with the image IDs wanted

        :type owners: list
        :param owners: A list of owner IDs

        :rtype: list
        :return: A list of :class:`boto.ec2.image.Image`
        """
        rs = self.get_all_images(kernel_ids, owners)
        kernels = []
        for image in rs:
            if image.type == 'kernel':
                kernels.append(image)
        return kernels

    def get_all_ramdisks(self, ramdisk_ids=None, owners=None):
        """
        Retrieve all the EC2 ramdisks available on your account.
        Simply filters the list returned by get_all_images because
        EC2 does not provide a way to filter server-side.

        :type ramdisk_ids: list
        :param ramdisk_ids: A list of strings with the image IDs wanted

        :type owners: list
        :param owners: A list of owner IDs

        :rtype: list
        :return: A list of :class:`boto.ec2.image.Image`
        """
        rs = self.get_all_images(ramdisk_ids, owners)
        ramdisks = []
        for image in rs:
            if image.type == 'ramdisk':
                ramdisks.append(image)
        return ramdisks

    def get_image(self, image_id):
        """
        Shortcut method to retrieve a specific image (AMI).

        :type image_id: string
        :param image_id: the ID of the Image to retrieve

        :rtype: :class:`boto.ec2.image.Image`
        :return: The EC2 Image specified or None if the image is not found
        """
        try:
            return self.get_all_images(image_ids=[image_id])[0]
        except IndexError: # None of those images available
            return None

    def register_image(self, name=None, description=None, image_location=None,
                       architecture=None, kernel_id=None, ramdisk_id=None,
                       root_device_name=None, block_device_map=None):
        """
        Register an image.

        :type name: string
        :param name: The name of the AMI.  Valid only for EBS-based images.

        :type description: string
        :param description: The description of the AMI.

        :type image_location: string
        :param image_location: Full path to your AMI manifest in Amazon S3 storage.
                               Only used for S3-based AMI's.

        :type architecture: string
        :param architecture: The architecture of the AMI.  Valid choices are:
                             i386 | x86_64

        :type kernel_id: string
        :param kernel_id: The ID of the kernel with which to launch the instances

        :type root_device_name: string
        :param root_device_name: The root device name (e.g. /dev/sdh)

        :type block_device_map: :class:`boto.ec2.blockdevicemapping.BlockDeviceMapping`
        :param block_device_map: A BlockDeviceMapping data structure
                                 describing the EBS volumes associated
                                 with the Image.

        :rtype: string
        :return: The new image id
        """
        params = {}
        if name:
            params['Name'] = name
        if description:
            params['Description'] = description
        if architecture:
            params['Architecture'] = architecture
        if kernel_id:
            params['KernelId'] = kernel_id
        if ramdisk_id:
            params['RamdiskId'] = ramdisk_id
        if image_location:
            params['ImageLocation'] = image_location
        if root_device_name:
            params['RootDeviceName'] = root_device_name
        if block_device_map:
            block_device_map.build_list_params(params)
        rs = self.get_object('RegisterImage', params, ResultSet)
        image_id = getattr(rs, 'imageId', None)
        return image_id

    def deregister_image(self, image_id):
        """
        Unregister an AMI.

        :type image_id: string
        :param image_id: the ID of the Image to unregister

        :rtype: bool
        :return: True if successful
        """
        return self.get_status('DeregisterImage', {'ImageId':image_id})

    def create_image(self, instance_id, name, description=None, no_reboot=False):
        """
        Will create an AMI from the instance in the running or stopped
        state.
        
        :type instance_id: string
        :param instance_id: the ID of the instance to image.

        :type name: string
        :param name: The name of the new image

        :type description: string
        :param description: An optional human-readable string describing
                            the contents and purpose of the AMI.

        :type no_reboot: bool
        :param no_reboot: An optional flag indicating that the bundling process
                          should not attempt to shutdown the instance before
                          bundling.  If this flag is True, the responsibility
                          of maintaining file system integrity is left to the
                          owner of the instance.
        
        :rtype: string
        :return: The new image id
        """
        params = {'InstanceId' : instance_id,
                  'Name' : name}
        if description:
            params['Description'] = description
        if no_reboot:
            params['NoReboot'] = 'true'
        img = self.get_object('CreateImage', params, Image)
        return img.id
        
    # ImageAttribute methods

    def get_image_attribute(self, image_id, attribute='launchPermission'):
        """
        Gets an attribute from an image.
        See http://docs.amazonwebservices.com/AWSEC2/2008-02-01/DeveloperGuide/ApiReference-Query-DescribeImageAttribute.html

        :type image_id: string
        :param image_id: The Amazon image id for which you want info about

        :type attribute: string
        :param attribute: The attribute you need information about.
                          Valid choices are:
                          * launchPermission
                          * productCodes
                          * blockDeviceMapping

        :rtype: :class:`boto.ec2.image.ImageAttribute`
        :return: An ImageAttribute object representing the value of the attribute requested
        """
        params = {'ImageId' : image_id,
                  'Attribute' : attribute}
        return self.get_object('DescribeImageAttribute', params, ImageAttribute)

    def modify_image_attribute(self, image_id, attribute='launchPermission',
                               operation='add', user_ids=None, groups=None,
                               product_codes=None):
        """
        Changes an attribute of an image.
        See http://docs.amazonwebservices.com/AWSEC2/latest/APIReference/ApiReference-query-ModifyImageAttribute.html

        :type image_id: string
        :param image_id: The image id you wish to change

        :type attribute: string
        :param attribute: The attribute you wish to change

        :type operation: string
        :param operation: Either add or remove (this is required for changing launchPermissions)

        :type user_ids: list
        :param user_ids: The Amazon IDs of users to add/remove attributes

        :type groups: list
        :param groups: The groups to add/remove attributes

        :type product_codes: list
        :param product_codes: Amazon DevPay product code. Currently only one
                              product code can be associated with an AMI. Once
                              set, the product code cannot be changed or reset.
        """
        params = {'ImageId' : image_id,
                  'Attribute' : attribute,
                  'OperationType' : operation}
        if user_ids:
            self.build_list_params(params, user_ids, 'UserId')
        if groups:
            self.build_list_params(params, groups, 'UserGroup')
        if product_codes:
            self.build_list_params(params, product_codes, 'ProductCode')
        return self.get_status('ModifyImageAttribute', params)

    def reset_image_attribute(self, image_id, attribute='launchPermission'):
        """
        Resets an attribute of an AMI to its default value.
        See http://docs.amazonwebservices.com/AWSEC2/2008-02-01/DeveloperGuide/ApiReference-Query-ResetImageAttribute.html

        :type image_id: string
        :param image_id: ID of the AMI for which an attribute will be described

        :type attribute: string
        :param attribute: The attribute to reset

        :rtype: bool
        :return: Whether the operation succeeded or not
        """
        params = {'ImageId' : image_id,
                  'Attribute' : attribute}
        return self.get_status('ResetImageAttribute', params)

    # Instance methods

    def get_all_instances(self, instance_ids=None):
        """
        Retrieve all the instances associated with your account.

        :type instance_ids: list
        :param instance_ids: A list of strings of instance IDs

        :rtype: list
        :return: A list of  :class:`boto.ec2.instance.Reservation`
        """
        params = {}
        if instance_ids:
            self.build_list_params(params, instance_ids, 'InstanceId')
        return self.get_list('DescribeInstances', params, [('item', Reservation)])

    def run_instances(self, image_id, min_count=1, max_count=1,
                      key_name=None, security_groups=None,
                      user_data=None, addressing_type=None,
                      instance_type='m1.small', placement=None,
                      kernel_id=None, ramdisk_id=None,
                      monitoring_enabled=False, subnet_id=None,
                      block_device_map=None,
                      disable_api_termination=False,
                      instance_initiated_shutdown_behavior=None,
<<<<<<< HEAD
                      private_ip_address=None):
=======
                      placement_group=None):
>>>>>>> 1c8a28b9
        """
        Runs an image on EC2.

        :type image_id: string
        :param image_id: The ID of the image to run

        :type min_count: int
        :param min_count: The minimum number of instances to launch

        :type max_count: int
        :param max_count: The maximum number of instances to launch

        :type key_name: string
        :param key_name: The name of the key pair with which to launch instances

        :type security_groups: list of strings
        :param security_groups: The names of the security groups with which to associate instances

        :type user_data: string
        :param user_data: The user data passed to the launched instances

        :type instance_type: string
        :param instance_type: The type of instance to run.  Current choices are:
                              m1.small | m1.large | m1.xlarge | c1.medium |
                              c1.xlarge | m2.xlarge | m2.2xlarge |
                              m2.4xlarge | cc1.4xlarge

        :type placement: string
        :param placement: The availability zone in which to launch the instances

        :type kernel_id: string
        :param kernel_id: The ID of the kernel with which to launch the instances

        :type ramdisk_id: string
        :param ramdisk_id: The ID of the RAM disk with which to launch the instances

        :type monitoring_enabled: bool
        :param monitoring_enabled: Enable CloudWatch monitoring on the instance.

        :type subnet_id: string
        :param subnet_id: The subnet ID within which to launch the instances for VPC.

        :type private_ip_address: string
        :param private_ip_address: If you're using VPC, you can optionally use
                                   this parameter to assign the instance a
                                   specific available IP address from the
                                   subnet (e.g., 10.0.0.25).

        :type block_device_map: :class:`boto.ec2.blockdevicemapping.BlockDeviceMapping`
        :param block_device_map: A BlockDeviceMapping data structure
                                 describing the EBS volumes associated
                                 with the Image.

        :type disable_api_termination: bool
        :param disable_api_termination: If True, the instances will be locked
                                        and will not be able to be terminated
                                        via the API.

        :type instance_initiated_shutdown_behavior: string
        :param instance_initiated_shutdown_behavior: Specifies whether the instance's
                                                     EBS volues are stopped (i.e. detached)
                                                     or terminated (i.e. deleted) when
                                                     the instance is shutdown by the
                                                     owner.  Valid values are:
                                                     stop | terminate

        :type placement_group: string
        :param placement_group: If specified, this is the name of the placement
                                group in which the instance(s) will be launched.

        :rtype: Reservation
        :return: The :class:`boto.ec2.instance.Reservation` associated with the request for machines
        """
        params = {'ImageId':image_id,
                  'MinCount':min_count,
                  'MaxCount': max_count}
        if key_name:
            params['KeyName'] = key_name
        if security_groups:
            l = []
            for group in security_groups:
                if isinstance(group, SecurityGroup):
                    l.append(group.name)
                else:
                    l.append(group)
            self.build_list_params(params, l, 'SecurityGroup')
        if user_data:
            params['UserData'] = base64.b64encode(user_data)
        if addressing_type:
            params['AddressingType'] = addressing_type
        if instance_type:
            params['InstanceType'] = instance_type
        if placement:
            params['Placement.AvailabilityZone'] = placement
        if placement_group:
            params['Placement.GroupName'] = placement_group
        if kernel_id:
            params['KernelId'] = kernel_id
        if ramdisk_id:
            params['RamdiskId'] = ramdisk_id
        if monitoring_enabled:
            params['Monitoring.Enabled'] = 'true'
        if subnet_id:
            params['SubnetId'] = subnet_id
        if private_ip_address:
            params['PrivateIpAddress'] = private_ip_address
        if block_device_map:
            block_device_map.build_list_params(params)
        if disable_api_termination:
            params['DisableApiTermination'] = 'true'
        if instance_initiated_shutdown_behavior:
            val = instance_initiated_shutdown_behavior
            params['InstanceInitiatedShutdownBehavior'] = val
        return self.get_object('RunInstances', params, Reservation, verb='POST')

    def terminate_instances(self, instance_ids=None):
        """
        Terminate the instances specified

        :type instance_ids: list
        :param instance_ids: A list of strings of the Instance IDs to terminate

        :rtype: list
        :return: A list of the instances terminated
        """
        params = {}
        if instance_ids:
            self.build_list_params(params, instance_ids, 'InstanceId')
        return self.get_list('TerminateInstances', params, [('item', Instance)])

    def stop_instances(self, instance_ids=None, force=False):
        """
        Stop the instances specified
        
        :type instance_ids: list
        :param instance_ids: A list of strings of the Instance IDs to stop

        :type force: bool
        :param force: Forces the instance to stop
        
        :rtype: list
        :return: A list of the instances stopped
        """
        params = {}
        if force:
            params['Force'] = 'true'
        if instance_ids:
            self.build_list_params(params, instance_ids, 'InstanceId')
        return self.get_list('StopInstances', params, [('item', Instance)])

    def start_instances(self, instance_ids=None):
        """
        Start the instances specified
        
        :type instance_ids: list
        :param instance_ids: A list of strings of the Instance IDs to start
        
        :rtype: list
        :return: A list of the instances started
        """
        params = {}
        if instance_ids:
            self.build_list_params(params, instance_ids, 'InstanceId')
        return self.get_list('StartInstances', params, [('item', Instance)])

    def get_console_output(self, instance_id):
        """
        Retrieves the console output for the specified instance.
        See http://docs.amazonwebservices.com/AWSEC2/2008-02-01/DeveloperGuide/ApiReference-Query-GetConsoleOutput.html

        :type instance_id: string
        :param instance_id: The instance ID of a running instance on the cloud.

        :rtype: :class:`boto.ec2.instance.ConsoleOutput`
        :return: The console output as a ConsoleOutput object
        """
        params = {}
        self.build_list_params(params, [instance_id], 'InstanceId')
        return self.get_object('GetConsoleOutput', params, ConsoleOutput)

    def reboot_instances(self, instance_ids=None):
        """
        Reboot the specified instances.

        :type instance_ids: list
        :param instance_ids: The instances to terminate and reboot
        """
        params = {}
        if instance_ids:
            self.build_list_params(params, instance_ids, 'InstanceId')
        return self.get_status('RebootInstances', params)

    def confirm_product_instance(self, product_code, instance_id):
        params = {'ProductCode' : product_code,
                  'InstanceId' : instance_id}
        rs = self.get_object('ConfirmProductInstance', params, ResultSet)
        return (rs.status, rs.ownerId)

    # InstanceAttribute methods

    def get_instance_attribute(self, instance_id, attribute):
        """
        Gets an attribute from an instance.

        :type instance_id: string
        :param instance_id: The Amazon id of the instance

        :type attribute: string
        :param attribute: The attribute you need information about
                          Valid choices are:
                          instanceType|kernel|ramdisk|userData|
                          disableApiTermination|
                          instanceInitiatedShutdownBehavior|
                          rootDeviceName|blockDeviceMapping

        :rtype: :class:`boto.ec2.image.ImageAttribute`
        :return: An ImageAttribute object representing the value of the attribute requested
        """
        params = {'InstanceId' : instance_id}
        if attribute:
            params['Attribute'] = attribute
        return self.get_object('DescribeInstanceAttribute', params, InstanceAttribute)

    def modify_instance_attribute(self, instance_id, attribute, value):
        """
        Changes an attribute of an instance

        :type instance_id: string
        :param instance_id: The instance id you wish to change

        :type attribute: string
        :param attribute: The attribute you wish to change.
                          AttributeName - Expected value (default)
                          instanceType - A valid instance type (m1.small)
                          kernel - Kernel ID (None)
                          ramdisk - Ramdisk ID (None)
                          userData - Base64 encoded String (None)
                          disableApiTermination - Boolean (true)
                          instanceInitiatedShutdownBehavior - stop|terminate
                          rootDeviceName - device name (None)

        :type value: string
        :param value: The new value for the attribute

        :rtype: bool
        :return: Whether the operation succeeded or not
        """
        # Allow a bool to be passed in for value of disableApiTermination
        if attribute == 'disableApiTermination':
            if isinstance(value, bool):
                if value:
                    value = 'true'
                else:
                    value = 'false'
        params = {'InstanceId' : instance_id,
                  'Attribute' : attribute,
                  'Value' : value}
        return self.get_status('ModifyInstanceAttribute', params)

    def reset_instance_attribute(self, instance_id, attribute):
        """
        Resets an attribute of an instance to its default value.

        :type instance_id: string
        :param instance_id: ID of the instance

        :type attribute: string
        :param attribute: The attribute to reset. Valid values are:
                          kernel|ramdisk

        :rtype: bool
        :return: Whether the operation succeeded or not
        """
        params = {'InstanceId' : instance_id,
                  'Attribute' : attribute}
        return self.get_status('ResetInstanceAttribute', params)

    # Spot Instances

    def get_all_spot_instance_requests(self, request_ids=None):
        """
        Retrieve all the spot instances requests associated with your account.
        
        @type request_ids: list
        @param request_ids: A list of strings of spot instance request IDs
        
        @rtype: list
        @return: A list of
                 :class:`boto.ec2.spotinstancerequest.SpotInstanceRequest`
        """
        params = {}
        if request_ids:
            self.build_list_params(params, request_ids, 'SpotInstanceRequestId')
        return self.get_list('DescribeSpotInstanceRequests', params,
                             [('item', SpotInstanceRequest)])

    def get_spot_price_history(self, start_time=None, end_time=None,
                               instance_type=None, product_description=None):
        """
        Retrieve the recent history of spot instances pricing.
        
        @type start_time: str
        @param start_time: An indication of how far back to provide price
                           changes for. An ISO8601 DateTime string.
        
        @type end_time: str
        @param end_time: An indication of how far forward to provide price
                         changes for.  An ISO8601 DateTime string.
        
        @type instance_type: str
        @param instance_type: Filter responses to a particular instance type.
        
        @type product_description: str
        @param product_descripton: Filter responses to a particular platform.
                                   Valid values are currently: Linux
        
        @rtype: list
        @return: A list tuples containing price and timestamp.
        """
        params = {}
        if start_time:
            params['StartTime'] = start_time
        if end_time:
            params['EndTime'] = end_time
        if instance_type:
            params['InstanceType'] = instance_type
        if product_description:
            params['ProductDescription'] = product_description
        return self.get_list('DescribeSpotPriceHistory', params, [('item', SpotPriceHistory)])

    def request_spot_instances(self, price, image_id, count=1, type=None,
                               valid_from=None, valid_until=None,
                               launch_group=None, availability_zone_group=None,
                               key_name=None, security_groups=None,
                               user_data=None, addressing_type=None,
                               instance_type='m1.small', placement=None,
                               kernel_id=None, ramdisk_id=None,
                               monitoring_enabled=False, subnet_id=None,
                               block_device_map=None):
        """
        Request instances on the spot market at a particular price.

        :type price: str
        :param price: The maximum price of your bid
        
        :type image_id: string
        :param image_id: The ID of the image to run

        :type count: int
        :param count: The of instances to requested
        
        :type type: str
        :param type: Type of request. Can be 'one-time' or 'persistent'.
                     Default is one-time.

        :type valid_from: str
        :param valid_from: Start date of the request. An ISO8601 time string.

        :type valid_until: str
        :param valid_until: End date of the request.  An ISO8601 time string.

        :type launch_group: str
        :param launch_group: If supplied, all requests will be fulfilled
                             as a group.
                             
        :type availability_zone_group: str
        :param availability_zone_group: If supplied, all requests will be fulfilled
                                        within a single availability zone.
                             
        :type key_name: string
        :param key_name: The name of the key pair with which to launch instances

        :type security_groups: list of strings
        :param security_groups: The names of the security groups with which to associate instances

        :type user_data: string
        :param user_data: The user data passed to the launched instances

        :type instance_type: string
        :param instance_type: The type of instance to run (m1.small, m1.large, m1.xlarge)

        :type placement: string
        :param placement: The availability zone in which to launch the instances

        :type kernel_id: string
        :param kernel_id: The ID of the kernel with which to launch the instances

        :type ramdisk_id: string
        :param ramdisk_id: The ID of the RAM disk with which to launch the instances

        :type monitoring_enabled: bool
        :param monitoring_enabled: Enable CloudWatch monitoring on the instance.

        :type subnet_id: string
        :param subnet_id: The subnet ID within which to launch the instances for VPC.

        :type block_device_map: :class:`boto.ec2.blockdevicemapping.BlockDeviceMapping`
        :param block_device_map: A BlockDeviceMapping data structure
                                 describing the EBS volumes associated
                                 with the Image.

        :rtype: Reservation
        :return: The :class:`boto.ec2.instance.Reservation` associated with the request for machines
        """
        params = {'LaunchSpecification.ImageId':image_id,
                  'SpotPrice' : price}
        if count:
            params['InstanceCount'] = count
        if valid_from:
            params['ValidFrom'] = valid_from
        if valid_until:
            params['ValidUntil'] = valid_until
        if launch_group:
            params['LaunchGroup'] = launch_group
        if availability_zone_group:
            params['AvailabilityZoneGroup'] = availability_zone_group
        if key_name:
            params['LaunchSpecification.KeyName'] = key_name
        if security_groups:
            l = []
            for group in security_groups:
                if isinstance(group, SecurityGroup):
                    l.append(group.name)
                else:
                    l.append(group)
            self.build_list_params(params, l,
                                   'LaunchSpecification.SecurityGroup')
        if user_data:
            params['LaunchSpecification.UserData'] = base64.b64encode(user_data)
        if addressing_type:
            params['LaunchSpecification.AddressingType'] = addressing_type
        if instance_type:
            params['LaunchSpecification.InstanceType'] = instance_type
        if placement:
            params['LaunchSpecification.Placement.AvailabilityZone'] = placement
        if kernel_id:
            params['LaunchSpecification.KernelId'] = kernel_id
        if ramdisk_id:
            params['LaunchSpecification.RamdiskId'] = ramdisk_id
        if monitoring_enabled:
            params['LaunchSpecification.Monitoring.Enabled'] = 'true'
        if subnet_id:
            params['LaunchSpecification.SubnetId'] = subnet_id
        if block_device_map:
            block_device_map.build_list_params(params, 'LaunchSpecification.')
        return self.get_list('RequestSpotInstances', params,
                             [('item', SpotInstanceRequest)],
                             verb='POST')

        
    def cancel_spot_instance_requests(self, request_ids):
        """
        Cancel the specified Spot Instance Requests.
        
        :type request_ids: list
        :param request_ids: A list of strings of the Request IDs to terminate
        
        :rtype: list
        :return: A list of the instances terminated
        """
        params = {}
        if request_ids:
            self.build_list_params(params, request_ids, 'SpotInstanceRequestId')
        return self.get_list('CancelSpotInstanceRequests', params, [('item', Instance)])

    def get_spot_datafeed_subscription(self):
        """
        Return the current spot instance data feed subscription
        associated with this account, if any.
        
        :rtype: :class:`boto.ec2.spotdatafeedsubscription.SpotDatafeedSubscription`
        :return: The datafeed subscription object or None
        """
        return self.get_object('DescribeSpotDatafeedSubscription',
                               None, SpotDatafeedSubscription)

    def create_spot_datafeed_subscription(self, bucket, prefix):
        """
        Create a spot instance datafeed subscription for this account.

        :type bucket: str or unicode
        :param bucket: The name of the bucket where spot instance data
                       will be written.  The account issuing this request
                       must have FULL_CONTROL access to the bucket
                       specified in the request.

        :type prefix: str or unicode
        :param prefix: An optional prefix that will be pre-pended to all
                       data files written to the bucket.
                       
        :rtype: :class:`boto.ec2.spotdatafeedsubscription.SpotDatafeedSubscription`
        :return: The datafeed subscription object or None
        """
        params = {'Bucket' : bucket}
        if prefix:
            params['Prefix'] = prefix
        return self.get_object('CreateSpotDatafeedSubscription',
                               params, SpotDatafeedSubscription)

    def delete_spot_datafeed_subscription(self):
        """
        Delete the current spot instance data feed subscription
        associated with this account
        
        :rtype: bool
        :return: True if successful
        """
        return self.get_status('DeleteSpotDatafeedSubscription', None)

    # Zone methods

    def get_all_zones(self, zones=None):
        """
        Get all Availability Zones associated with the current region.

        :type zones: list
        :param zones: Optional list of zones.  If this list is present,
                      only the Zones associated with these zone names
                      will be returned.

        :rtype: list of L{boto.ec2.zone.Zone}
        :return: The requested Zone objects
        """
        params = {}
        if zones:
            self.build_list_params(params, zones, 'ZoneName')
        return self.get_list('DescribeAvailabilityZones', params, [('item', Zone)])

    # Address methods

    def get_all_addresses(self, addresses=None):
        """
        Get all EIP's associated with the current credentials.

        :type addresses: list
        :param addresses: Optional list of addresses.  If this list is present,
                           only the Addresses associated with these addresses
                           will be returned.

        :rtype: list of L{boto.ec2.address.Address}
        :return: The requested Address objects
        """
        params = {}
        if addresses:
            self.build_list_params(params, addresses, 'PublicIp')
        return self.get_list('DescribeAddresses', params, [('item', Address)])

    def allocate_address(self):
        """
        Allocate a new Elastic IP address and associate it with your account.

        :rtype: L{boto.ec2.address.Address}
        :return: The newly allocated Address
        """
        return self.get_object('AllocateAddress', None, Address)

    def associate_address(self, instance_id, public_ip):
        """
        Associate an Elastic IP address with a currently running instance.

        :type instance_id: string
        :param instance_id: The ID of the instance

        :type public_ip: string
        :param public_ip: The public IP address

        :rtype: bool
        :return: True if successful
        """
        params = {'InstanceId' : instance_id, 'PublicIp' : public_ip}
        return self.get_status('AssociateAddress', params)

    def disassociate_address(self, public_ip):
        """
        Disassociate an Elastic IP address from a currently running instance.

        :type public_ip: string
        :param public_ip: The public IP address

        :rtype: bool
        :return: True if successful
        """
        params = {'PublicIp' : public_ip}
        return self.get_status('DisassociateAddress', params)

    def release_address(self, public_ip):
        """
        Free up an Elastic IP address

        :type public_ip: string
        :param public_ip: The public IP address

        :rtype: bool
        :return: True if successful
        """
        params = {'PublicIp' : public_ip}
        return self.get_status('ReleaseAddress', params)

    # Volume methods

    def get_all_volumes(self, volume_ids=None):
        """
        Get all Volumes associated with the current credentials.

        :type volume_ids: list
        :param volume_ids: Optional list of volume ids.  If this list is present,
                           only the volumes associated with these volume ids
                           will be returned.

        :rtype: list of L{boto.ec2.volume.Volume}
        :return: The requested Volume objects
        """
        params = {}
        if volume_ids:
            self.build_list_params(params, volume_ids, 'VolumeId')
        return self.get_list('DescribeVolumes', params, [('item', Volume)])

    def create_volume(self, size, zone, snapshot=None):
        """
        Create a new EBS Volume.

        :type size: int
        :param size: The size of the new volume, in GiB

        :type zone: string or L{boto.ec2.zone.Zone}
        :param zone: The availability zone in which the Volume will be created.

        :type snapshot: string or L{boto.ec2.snapshot.Snapshot}
        :param snapshot: The snapshot from which the new Volume will be created.
        """
        if isinstance(zone, Zone):
            zone = zone.name
        params = {'AvailabilityZone' : zone}
        if size:
            params['Size'] = size
        if snapshot:
            if isinstance(snapshot, Snapshot):
                snapshot = snapshot.id
            params['SnapshotId'] = snapshot
        return self.get_object('CreateVolume', params, Volume)

    def delete_volume(self, volume_id):
        """
        Delete an EBS volume.

        :type volume_id: str
        :param volume_id: The ID of the volume to be delete.

        :rtype: bool
        :return: True if successful
        """
        params = {'VolumeId': volume_id}
        return self.get_status('DeleteVolume', params)

    def attach_volume(self, volume_id, instance_id, device):
        """
        Attach an EBS volume to an EC2 instance.

        :type volume_id: str
        :param volume_id: The ID of the EBS volume to be attached.

        :type instance_id: str
        :param instance_id: The ID of the EC2 instance to which it will
                            be attached.

        :type device: str
        :param device: The device on the instance through which the
                       volume will be exposted (e.g. /dev/sdh)

        :rtype: bool
        :return: True if successful
        """
        params = {'InstanceId' : instance_id,
                  'VolumeId' : volume_id,
                  'Device' : device}
        return self.get_status('AttachVolume', params)

    def detach_volume(self, volume_id, instance_id=None, device=None, force=False):
        """
        Detach an EBS volume from an EC2 instance.

        :type volume_id: str
        :param volume_id: The ID of the EBS volume to be attached.

        :type instance_id: str
        :param instance_id: The ID of the EC2 instance from which it will
                            be detached.

        :type device: str
        :param device: The device on the instance through which the
                       volume is exposted (e.g. /dev/sdh)

        :type force: bool
        :param force: Forces detachment if the previous detachment attempt did
                      not occur cleanly.  This option can lead to data loss or
                      a corrupted file system. Use this option only as a last
                      resort to detach a volume from a failed instance. The
                      instance will not have an opportunity to flush file system
                      caches nor file system meta data. If you use this option,
                      you must perform file system check and repair procedures.

        :rtype: bool
        :return: True if successful
        """
        params = {'VolumeId' : volume_id}
        if instance_id:
            params['InstanceId'] = instance_id
        if device:
            params['Device'] = device
        if force:
            params['Force'] = 'true'
        return self.get_status('DetachVolume', params)

    # Snapshot methods

    def get_all_snapshots(self, snapshot_ids=None, owner=None, restorable_by=None):
        """
        Get all EBS Snapshots associated with the current credentials.

        :type snapshot_ids: list
        :param snapshot_ids: Optional list of snapshot ids.  If this list is present,
                           only the Snapshots associated with these snapshot ids
                           will be returned.

        :type owner: str
        :param owner: If present, only the snapshots owned by the specified user
                      will be returned.  Valid values are:
                      self | amazon | AWS Account ID

        :type restorable_by: str
        :param restorable_by: If present, only the snapshots that are restorable
                              by the specified account id will be returned.

        :rtype: list of L{boto.ec2.snapshot.Snapshot}
        :return: The requested Snapshot objects
        """
        params = {}
        if snapshot_ids:
            self.build_list_params(params, snapshot_ids, 'SnapshotId')
        if owner:
            params['Owner'] = owner
        if restorable_by:
            params['RestorableBy'] = restorable_by
        return self.get_list('DescribeSnapshots', params, [('item', Snapshot)])

    def create_snapshot(self, volume_id, description=None):
        """
        Create a snapshot of an existing EBS Volume.

        :type volume_id: str
        :param volume_id: The ID of the volume to be snapshot'ed

        :type description: str
        :param description: A description of the snapshot.  Limited to 255 characters.

        :rtype: bool
        :return: True if successful
        """
        params = {'VolumeId' : volume_id}
        if description:
            params['Description'] = description[0:255]
        return self.get_object('CreateSnapshot', params, Snapshot)

    def delete_snapshot(self, snapshot_id):
        params = {'SnapshotId': snapshot_id}
        return self.get_status('DeleteSnapshot', params)

    def get_snapshot_attribute(self, snapshot_id, attribute='createVolumePermission'):
        """
        Get information about an attribute of a snapshot.  Only one attribute can be
        specified per call.

        :type snapshot_id: str
        :param snapshot_id: The ID of the snapshot.

        :type attribute: str
        :param attribute: The requested attribute.  Valid values are:
                          createVolumePermission

        :rtype: list of L{boto.ec2.snapshotattribute.SnapshotAttribute}
        :return: The requested Snapshot attribute
        """
        params = {'Attribute' : attribute}
        if snapshot_id:
            params['SnapshotId'] = snapshot_id
        return self.get_object('DescribeSnapshotAttribute', params, SnapshotAttribute)

    def modify_snapshot_attribute(self, snapshot_id, attribute='createVolumePermission',
                                  operation='add', user_ids=None, groups=None):
        """
        Changes an attribute of an image.

        :type snapshot_id: string
        :param snapshot_id: The snapshot id you wish to change

        :type attribute: string
        :param attribute: The attribute you wish to change.  Valid values are:
                          createVolumePermission

        :type operation: string
        :param operation: Either add or remove (this is required for changing
                          snapshot ermissions)

        :type user_ids: list
        :param user_ids: The Amazon IDs of users to add/remove attributes

        :type groups: list
        :param groups: The groups to add/remove attributes.  The only valid
                       value at this time is 'all'.

        """
        params = {'SnapshotId' : snapshot_id,
                  'Attribute' : attribute,
                  'OperationType' : operation}
        if user_ids:
            self.build_list_params(params, user_ids, 'UserId')
        if groups:
            self.build_list_params(params, groups, 'UserGroup')
        return self.get_status('ModifySnapshotAttribute', params)

    def reset_snapshot_attribute(self, snapshot_id, attribute='createVolumePermission'):
        """
        Resets an attribute of a snapshot to its default value.

        :type snapshot_id: string
        :param snapshot_id: ID of the snapshot

        :type attribute: string
        :param attribute: The attribute to reset

        :rtype: bool
        :return: Whether the operation succeeded or not
        """
        params = {'SnapshotId' : snapshot_id,
                  'Attribute' : attribute}
        return self.get_status('ResetSnapshotAttribute', params)

    # Keypair methods

    def get_all_key_pairs(self, keynames=None):
        """
        Get all key pairs associated with your account.

        :type keynames: list
        :param keynames: A list of the names of keypairs to retrieve.
                         If not provided, all key pairs will be returned.

        :rtype: list
        :return: A list of :class:`boto.ec2.keypair.KeyPair`
        """
        params = {}
        if keynames:
            self.build_list_params(params, keynames, 'KeyName')
        return self.get_list('DescribeKeyPairs', params, [('item', KeyPair)])

    def get_key_pair(self, keyname):
        """
        Convenience method to retrieve a specific keypair (KeyPair).

        :type image_id: string
        :param image_id: the ID of the Image to retrieve

        :rtype: :class:`boto.ec2.keypair.KeyPair`
        :return: The KeyPair specified or None if it is not found
        """
        try:
            return self.get_all_key_pairs(keynames=[keyname])[0]
        except IndexError: # None of those key pairs available
            return None

    def create_key_pair(self, key_name):
        """
        Create a new key pair for your account.
        This will create the key pair within the region you
        are currently connected to.

        :type key_name: string
        :param key_name: The name of the new keypair

        :rtype: :class:`boto.ec2.keypair.KeyPair`
        :return: The newly created :class:`boto.ec2.keypair.KeyPair`.
                 The material attribute of the new KeyPair object
                 will contain the the unencrypted PEM encoded RSA private key.
        """
        params = {'KeyName':key_name}
        return self.get_object('CreateKeyPair', params, KeyPair)

    def delete_key_pair(self, key_name):
        """
        Delete a key pair from your account.

        :type key_name: string
        :param key_name: The name of the keypair to delete
        """
        params = {'KeyName':key_name}
        return self.get_status('DeleteKeyPair', params)

    # SecurityGroup methods

    def get_all_security_groups(self, groupnames=None):
        """
        Get all security groups associated with your account in a region.

        :type groupnames: list
        :param groupnames: A list of the names of security groups to retrieve.
                           If not provided, all security groups will be returned.

        :rtype: list
        :return: A list of :class:`boto.ec2.securitygroup.SecurityGroup`
        """
        params = {}
        if groupnames:
            self.build_list_params(params, groupnames, 'GroupName')
        return self.get_list('DescribeSecurityGroups', params, [('item', SecurityGroup)])

    def create_security_group(self, name, description):
        """
        Create a new security group for your account.
        This will create the security group within the region you
        are currently connected to.

        :type name: string
        :param name: The name of the new security group

        :type description: string
        :param description: The description of the new security group

        :rtype: :class:`boto.ec2.securitygroup.SecurityGroup`
        :return: The newly created :class:`boto.ec2.keypair.KeyPair`.
        """
        params = {'GroupName':name, 'GroupDescription':description}
        group = self.get_object('CreateSecurityGroup', params, SecurityGroup)
        group.name = name
        group.description = description
        return group

    def delete_security_group(self, name):
        """
        Delete a security group from your account.

        :type key_name: string
        :param key_name: The name of the keypair to delete
        """
        params = {'GroupName':name}
        return self.get_status('DeleteSecurityGroup', params)

    def authorize_security_group(self, group_name, src_security_group_name=None,
                                 src_security_group_owner_id=None,
                                 ip_protocol=None, from_port=None, to_port=None,
                                 cidr_ip=None):
        """
        Add a new rule to an existing security group.
        You need to pass in either src_security_group_name and
        src_security_group_owner_id OR ip_protocol, from_port, to_port,
        and cidr_ip.  In other words, either you are authorizing another
        group or you are authorizing some ip-based rule.

        :type group_name: string
        :param group_name: The name of the security group you are adding
                           the rule to.

        :type src_security_group_name: string
        :param src_security_group_name: The name of the security group you are
                                        granting access to.

        :type src_security_group_owner_id: string
        :param src_security_group_owner_id: The ID of the owner of the security group you are
                                            granting access to.

        :type ip_protocol: string
        :param ip_protocol: Either tcp | udp | icmp

        :type from_port: int
        :param from_port: The beginning port number you are enabling

        :type to_port: int
        :param to_port: The ending port number you are enabling

        :type to_port: string
        :param to_port: The CIDR block you are providing access to.
                        See http://en.wikipedia.org/wiki/Classless_Inter-Domain_Routing

        :rtype: bool
        :return: True if successful.
        """
        params = {'GroupName':group_name}
        if src_security_group_name:
            params['SourceSecurityGroupName'] = src_security_group_name
        if src_security_group_owner_id:
            params['SourceSecurityGroupOwnerId'] = src_security_group_owner_id
        if ip_protocol:
            params['IpProtocol'] = ip_protocol
        if from_port:
            params['FromPort'] = from_port
        if to_port:
            params['ToPort'] = to_port
        if cidr_ip:
            params['CidrIp'] = urllib.quote(cidr_ip)
        return self.get_status('AuthorizeSecurityGroupIngress', params)

    def revoke_security_group(self, group_name, src_security_group_name=None,
                              src_security_group_owner_id=None,
                              ip_protocol=None, from_port=None, to_port=None,
                              cidr_ip=None):
        """
        Remove an existing rule from an existing security group.
        You need to pass in either src_security_group_name and
        src_security_group_owner_id OR ip_protocol, from_port, to_port,
        and cidr_ip.  In other words, either you are revoking another
        group or you are revoking some ip-based rule.

        :type group_name: string
        :param group_name: The name of the security group you are removing
                           the rule from.

        :type src_security_group_name: string
        :param src_security_group_name: The name of the security group you are
                                        revoking access to.

        :type src_security_group_owner_id: string
        :param src_security_group_owner_id: The ID of the owner of the security group you are
                                            revoking access to.

        :type ip_protocol: string
        :param ip_protocol: Either tcp | udp | icmp

        :type from_port: int
        :param from_port: The beginning port number you are disabling

        :type to_port: int
        :param to_port: The ending port number you are disabling

        :type to_port: string
        :param to_port: The CIDR block you are revoking access to.
                        See http://en.wikipedia.org/wiki/Classless_Inter-Domain_Routing

        :rtype: bool
        :return: True if successful.
        """
        params = {'GroupName':group_name}
        if src_security_group_name:
            params['SourceSecurityGroupName'] = src_security_group_name
        if src_security_group_owner_id:
            params['SourceSecurityGroupOwnerId'] = src_security_group_owner_id
        if ip_protocol:
            params['IpProtocol'] = ip_protocol
        if from_port:
            params['FromPort'] = from_port
        if to_port:
            params['ToPort'] = to_port
        if cidr_ip:
            params['CidrIp'] = cidr_ip
        return self.get_status('RevokeSecurityGroupIngress', params)

    #
    # Regions
    #

    def get_all_regions(self):
        """
        Get all available regions for the EC2 service.

        :rtype: list
        :return: A list of :class:`boto.ec2.regioninfo.RegionInfo`
        """
        regions =  self.get_list('DescribeRegions', None, [('item', RegionInfo)])
        for region in regions:
            region.connection_cls = EC2Connection
        return regions

    #
    # Reservation methods
    #

    def get_all_reserved_instances_offerings(self, reserved_instances_id=None,
                                             instance_type=None,
                                             availability_zone=None,
                                             product_description=None):
        """
        Describes Reserved Instance offerings that are available for purchase.

        :type reserved_instances_id: str
        :param reserved_instances_id: Displays Reserved Instances with the specified offering IDs.

        :type instance_type: str
        :param instance_type: Displays Reserved Instances of the specified instance type.

        :type availability_zone: str
        :param availability_zone: Displays Reserved Instances within the specified Availability Zone.

        :type product_description: str
        :param product_description: Displays Reserved Instances with the specified product description.

        :rtype: list
        :return: A list of :class:`boto.ec2.reservedinstance.ReservedInstancesOffering`
        """
        params = {}
        if reserved_instances_id:
            params['ReservedInstancesId'] = reserved_instances_id
        if instance_type:
            params['InstanceType'] = instance_type
        if availability_zone:
            params['AvailabilityZone'] = availability_zone
        if product_description:
            params['ProductDescription'] = product_description

        return self.get_list('DescribeReservedInstancesOfferings',
                             params, [('item', ReservedInstancesOffering)])

    def get_all_reserved_instances(self, reserved_instances_id=None):
        """
        Describes Reserved Instance offerings that are available for purchase.

        :type reserved_instance_ids: list
        :param reserved_instance_ids: A list of the reserved instance ids that will be returned.
                                      If not provided, all reserved instances will be returned.

        :rtype: list
        :return: A list of :class:`boto.ec2.reservedinstance.ReservedInstance`
        """
        params = {}
        if reserved_instances_id:
            self.build_list_params(params, reserved_instances_id, 'ReservedInstancesId')
        return self.get_list('DescribeReservedInstances',
                             params, [('item', ReservedInstance)])

    def purchase_reserved_instance_offering(self, reserved_instances_offering_id,
                                            instance_count=1):
        """
        Purchase a Reserved Instance for use with your account.
        ** CAUTION **
        This request can result in large amounts of money being charged to your
        AWS account.  Use with caution!

        :type reserved_instances_offering_id: string
        :param reserved_instances_offering_id: The offering ID of the Reserved
                                               Instance to purchase

        :type instance_count: int
        :param instance_count: The number of Reserved Instances to purchase.
                               Default value is 1.

        :rtype: :class:`boto.ec2.reservedinstance.ReservedInstance`
        :return: The newly created Reserved Instance
        """
        params = {'ReservedInstancesOfferingId' : reserved_instances_offering_id,
                  'InstanceCount' : instance_count}
        return self.get_object('PurchaseReservedInstancesOffering', params, ReservedInstance)

    #
    # Monitoring
    #

    def monitor_instance(self, instance_id):
        """
        Enable CloudWatch monitoring for the supplied instance.

        :type instance_id: string
        :param instance_id: The instance id

        :rtype: list
        :return: A list of :class:`boto.ec2.instanceinfo.InstanceInfo`
        """
        params = {'InstanceId' : instance_id}
        return self.get_list('MonitorInstances', params, [('item', InstanceInfo)])

    def unmonitor_instance(self, instance_id):
        """
        Disable CloudWatch monitoring for the supplied instance.

        :type instance_id: string
        :param instance_id: The instance id

        :rtype: list
        :return: A list of :class:`boto.ec2.instanceinfo.InstanceInfo`
        """
        params = {'InstanceId' : instance_id}
        return self.get_list('UnmonitorInstances', params, [('item', InstanceInfo)])

    # 
    # Bundle Windows Instances
    #

    def bundle_instance(self, instance_id,
                        s3_bucket, 
                        s3_prefix,
                        s3_upload_policy):
        """
        Bundle Windows instance.

        :type instance_id: string
        :param instance_id: The instance id

        :type s3_bucket: string
        :param s3_bucket: The bucket in which the AMI should be stored.

        :type s3_prefix: string
        :param s3_prefix: The beginning of the file name for the AMI.

        :type s3_upload_policy: string
        :param s3_upload_policy: Base64 encoded policy that specifies condition and permissions
                                 for Amazon EC2 to upload the user's image into Amazon S3.
        """

        params = {'InstanceId' : instance_id,
                  'Storage.S3.Bucket' : s3_bucket,
                  'Storage.S3.Prefix' : s3_prefix,
                  'Storage.S3.UploadPolicy' : s3_upload_policy}
        params['Storage.S3.AWSAccessKeyId'] = self.aws_access_key_id
        local_hmac = self.hmac.copy()
        local_hmac.update(s3_upload_policy)
        s3_upload_policy_signature = base64.b64encode(local_hmac.digest())
        params['Storage.S3.UploadPolicySignature'] = s3_upload_policy_signature
        return self.get_object('BundleInstance', params, BundleInstanceTask) 

    def get_all_bundle_tasks(self, bundle_ids=None):
        """
        Retrieve current bundling tasks. If no bundle id is specified, all tasks are retrieved.

        :type bundle_ids: list
        :param bundle_ids: A list of strings containing identifiers for 
                           previously created bundling tasks. 
        """
 
        params = {}
        if bundle_ids:
            self.build_list_params(params, bundle_ids, 'BundleId')
        return self.get_list('DescribeBundleTasks', params, [('item', BundleInstanceTask)])

    def cancel_bundle_task(self, bundle_id):
        """
        Cancel a previously submitted bundle task
 
        :type bundle_id: string
        :param bundle_id: The identifier of the bundle task to cancel.
        """                        

        params = {'BundleId' : bundle_id}
        return self.get_object('CancelBundleTask', params, BundleInstanceTask)

    def get_password_data(self, instance_id):
        """
        Get encrypted administrator password for a Windows instance.

        :type instance_id: string
        :param instance_id: The identifier of the instance to retrieve the password for.
        """

        params = {'InstanceId' : instance_id}
        rs = self.get_object('GetPasswordData', params, ResultSet)
        return rs.passwordData

    # 
    # Cluster Placement Groups
    #

    def get_all_placement_groups(self, groupnames=None):
        """
        Get all placement groups associated with your account in a region.

        :type groupnames: list
        :param groupnames: A list of the names of placement groups to retrieve.
                           If not provided, all placement groups will be returned.

        :rtype: list
        :return: A list of :class:`boto.ec2.placementgroup.PlacementGroup`
        """
        params = {}
        if groupnames:
            self.build_list_params(params, groupnames, 'GroupName')
        return self.get_list('DescribePlacementGroups', params, [('item', PlacementGroup)])

    def create_placement_group(self, name, strategy='cluster'):
        """
        Create a new placement group for your account.
        This will create the placement group within the region you
        are currently connected to.

        :type name: string
        :param name: The name of the new placement group

        :type strategy: string
        :param strategy: The placement strategy of the new placement group.
                         Currently, the only acceptable value is "cluster".

        :rtype: :class:`boto.ec2.placementgroup.PlacementGroup`
        :return: The newly created :class:`boto.ec2.keypair.KeyPair`.
        """
        params = {'GroupName':name, 'Strategy':strategy}
        group = self.get_status('CreatePlacementGroup', params)
        return group

    def delete_placement_group(self, name):
        """
        Delete a placement group from your account.

        :type key_name: string
        :param key_name: The name of the keypair to delete
        """
        params = {'GroupName':name}
        return self.get_status('DeletePlacementGroup', params)

    <|MERGE_RESOLUTION|>--- conflicted
+++ resolved
@@ -384,11 +384,8 @@
                       block_device_map=None,
                       disable_api_termination=False,
                       instance_initiated_shutdown_behavior=None,
-<<<<<<< HEAD
-                      private_ip_address=None):
-=======
+                      private_ip_address=None,
                       placement_group=None):
->>>>>>> 1c8a28b9
         """
         Runs an image on EC2.
 
