--- conflicted
+++ resolved
@@ -1311,16 +1311,12 @@
         params = {'VolumeId' : volume_id}
         if description:
             params['Description'] = description[0:255]
-<<<<<<< HEAD
-        return self.get_object('CreateSnapshot', params, Snapshot, verb='POST')
-=======
-        snapshot = self.get_object('CreateSnapshot', params, Snapshot)
+        snapshot = self.get_object('CreateSnapshot', params, Snapshot, verb='POST')
         volume = self.get_all_volumes([volume_id])[0]
         volume_name = volume.tags.get('Name')
         if volume_name:
             snapshot.add_tag('Name', volume_name)
         return snapshot
->>>>>>> 9967ff13
 
     def delete_snapshot(self, snapshot_id):
         params = {'SnapshotId': snapshot_id}
@@ -1783,13 +1779,8 @@
         if to_port:
             params['IpPermissions.1.ToPort'] = to_port
         if cidr_ip:
-<<<<<<< HEAD
-            params['IpPermissions.1.IpRanges.1.CidrIp'] = urllib.quote(cidr_ip)
+            params['IpPermissions.1.IpRanges.1.CidrIp'] = cidr_ip
         return self.get_status('AuthorizeSecurityGroupIngress', params, verb='POST')
-=======
-            params['IpPermissions.1.IpRanges.1.CidrIp'] = cidr_ip
-        return self.get_status('AuthorizeSecurityGroupIngress', params)
->>>>>>> 9967ff13
 
     def _revoke_deprecated(self, group_name, src_security_group_name=None,
                            src_security_group_owner_id=None):
@@ -1882,13 +1873,8 @@
         if to_port:
             params['IpPermissions.1.ToPort'] = to_port
         if cidr_ip:
-<<<<<<< HEAD
-            params['IpPermissions.1.IpRanges.1.CidrIp'] = urllib.quote(cidr_ip)
+            params['IpPermissions.1.IpRanges.1.CidrIp'] = cidr_ip
         return self.get_status('RevokeSecurityGroupIngress', params, verb='POST')
-=======
-            params['IpPermissions.1.IpRanges.1.CidrIp'] = cidr_ip
-        return self.get_status('RevokeSecurityGroupIngress', params)
->>>>>>> 9967ff13
 
     #
     # Regions
