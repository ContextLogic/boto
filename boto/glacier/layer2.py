# -*- coding: utf-8 -*-
# Copyright (c) 2012 Thomas Parslow http://almostobsolete.net/
#
# Permission is hereby granted, free of charge, to any person obtaining a
# copy of this software and associated documentation files (the
# "Software"), to deal in the Software without restriction, including
# without limitation the rights to use, copy, modify, merge, publish, dis-
# tribute, sublicense, and/or sell copies of the Software, and to permit
# persons to whom the Software is furnished to do so, subject to the fol-
# lowing conditions:
#
# The above copyright notice and this permission notice shall be included
# in all copies or substantial portions of the Software.
#
# THE SOFTWARE IS PROVIDED "AS IS", WITHOUT WARRANTY OF ANY KIND, EXPRESS
# OR IMPLIED, INCLUDING BUT NOT LIMITED TO THE WARRANTIES OF MERCHANTABIL-
# ITY, FITNESS FOR A PARTICULAR PURPOSE AND NONINFRINGEMENT. IN NO EVENT
# SHALL THE AUTHOR BE LIABLE FOR ANY CLAIM, DAMAGES OR OTHER LIABILITY,
# WHETHER IN AN ACTION OF CONTRACT, TORT OR OTHERWISE, ARISING FROM,
# OUT OF OR IN CONNECTION WITH THE SOFTWARE OR THE USE OR OTHER DEALINGS
# IN THE SOFTWARE.
#

from .layer1 import Layer1
from .vault import Vault


class Layer2(object):
    """
    Provides a more pythonic and friendly interface to Glacier based on Layer1
    """

    def __init__(self, *args, **kwargs):
        # Accept a passed in layer1, mainly to allow easier testing
        if "layer1" in kwargs:
            self.layer1 = kwargs["layer1"]
        else:
            self.layer1 = Layer1(*args, **kwargs)

    def create_vault(self, name):
<<<<<<< HEAD
        """
        Create a new vault.

        :type name: str
        :param name: The name of the vault
        """
        return self.layer1.create_vault(name)
=======
        """Creates a vault.

        :type name: str
        :param name: The name of the vault

        :rtype: :class:`boto.glacier.vault.Vault`
        :return: A Vault object representing the vault.
        """
        self.layer1.create_vault(name)
        return self.get_vault(name)

    def delete_vault(self, name):
        """Delete a vault.

        This operation deletes a vault. Amazon Glacier will delete a
        vault only if there are no archives in the vault as per the
        last inventory and there have been no writes to the vault
        since the last inventory. If either of these conditions is not
        satisfied, the vault deletion fails (that is, the vault is not
        removed) and Amazon Glacier returns an error.

        This operation is idempotent, you can send the same request
        multiple times and it has no further effect after the first
        time Amazon Glacier delete the specified vault.

        :type vault_name: str
        :param vault_name: The name of the vault to delete.
        """
        return self.layer1.delete_vault(name)
>>>>>>> 5f8d0652

    def get_vault(self, name):
        """
        Get an object representing a named vault from Glacier. This
        operation does not check if the vault actually exists.

        :type name: str
        :param name: The name of the vault

        :rtype: :class:`boto.glacier.vault.Vault`
        :return: A Vault object representing the vault.
        """
        response_data = self.layer1.describe_vault(name)
        return Vault(self.layer1, response_data)

    def list_vaults(self):
        """
        Return a list of all vaults associated with the account ID.

        :rtype: List of :class:`boto.glacier.vault.Vault`
        :return: A list of Vault objects.
        """
        response_data = self.layer1.list_vaults()
        return [Vault(self.layer1, rd) for rd in response_data['VaultList']]<|MERGE_RESOLUTION|>--- conflicted
+++ resolved
@@ -38,15 +38,6 @@
             self.layer1 = Layer1(*args, **kwargs)
 
     def create_vault(self, name):
-<<<<<<< HEAD
-        """
-        Create a new vault.
-
-        :type name: str
-        :param name: The name of the vault
-        """
-        return self.layer1.create_vault(name)
-=======
         """Creates a vault.
 
         :type name: str
@@ -76,7 +67,6 @@
         :param vault_name: The name of the vault to delete.
         """
         return self.layer1.delete_vault(name)
->>>>>>> 5f8d0652
 
     def get_vault(self, name):
         """
