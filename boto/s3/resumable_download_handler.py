# Copyright 2010 Google Inc.
#
# Permission is hereby granted, free of charge, to any person obtaining a
# copy of this software and associated documentation files (the
# "Software"), to deal in the Software without restriction, including
# without limitation the rights to use, copy, modify, merge, publish, dis-
# tribute, sublicense, and/or sell copies of the Software, and to permit
# persons to whom the Software is furnished to do so, subject to the fol-
# lowing conditions:
#
# The above copyright notice and this permission notice shall be included
# in all copies or substantial portions of the Software.
#
# THE SOFTWARE IS PROVIDED "AS IS", WITHOUT WARRANTY OF ANY KIND, EXPRESS
# OR IMPLIED, INCLUDING BUT NOT LIMITED TO THE WARRANTIES OF MERCHANTABIL-
# ITY, FITNESS FOR A PARTICULAR PURPOSE AND NONINFRINGEMENT. IN NO EVENT
# SHALL THE AUTHOR BE LIABLE FOR ANY CLAIM, DAMAGES OR OTHER LIABILITY,
# WHETHER IN AN ACTION OF CONTRACT, TORT OR OTHERWISE, ARISING FROM,
# OUT OF OR IN CONNECTION WITH THE SOFTWARE OR THE USE OR OTHER DEALINGS
# IN THE SOFTWARE.

import errno
import httplib
import os
import re
import socket
import time
import boto
from boto import config, storage_uri_for_key
from boto.connection import AWSAuthConnection
from boto.exception import ResumableDownloadException
from boto.exception import ResumableTransferDisposition

"""
Resumable download handler.

Resumable downloads will retry failed downloads, resuming at the byte count
completed by the last download attempt. If too many retries happen with no
progress (per configurable num_retries param), the download will be aborted.

The caller can optionally specify a tracker_file_name param in the
ResumableDownloadHandler constructor. If you do this, that file will
save the state needed to allow retrying later, in a separate process
(e.g., in a later run of gsutil).

Note that resumable downloads work across providers (they depend only
on support Range GETs), but this code is in the boto.s3 package
because it is the wrong abstraction level to go in the top-level boto
package.

TODO: At some point we should refactor the code to have a storage_service
package where all these provider-independent files go.
"""


class ByteTranslatingCallbackHandler(object):
    """
    Proxy class that translates progress callbacks made by
    boto.s3.Key.get_file(), taking into account that we're resuming
    a download.
    """
    def __init__(self, proxied_cb, download_start_point):
        self.proxied_cb = proxied_cb
        self.download_start_point = download_start_point

    def call(self, total_bytes_uploaded, total_size):
        self.proxied_cb(self.download_start_point + total_bytes_uploaded,
                        self.download_start_point + total_size)


def get_cur_file_size(fp, position_to_eof=False):
    """
    Returns size of file, optionally leaving fp positioned at EOF.
    """
    if not position_to_eof:
        cur_pos = fp.tell()
    fp.seek(0, os.SEEK_END)
    cur_file_size = fp.tell()
    if not position_to_eof:
        fp.seek(cur_pos, os.SEEK_SET)
    return cur_file_size


class ResumableDownloadHandler(object):
    """
    Handler for resumable downloads.
    """

    ETAG_REGEX = '([a-z0-9]{32})\n'

    RETRYABLE_EXCEPTIONS = (httplib.HTTPException, IOError, socket.error,
                            socket.gaierror)

    def __init__(self, tracker_file_name=None, num_retries=None):
        """
        Constructor. Instantiate once for each downloaded file.

        :type tracker_file_name: string
        :param tracker_file_name: optional file name to save tracking info
            about this download. If supplied and the current process fails
            the download, it can be retried in a new process. If called
            with an existing file containing an unexpired timestamp,
            we'll resume the transfer for this file; else we'll start a
            new resumable download.

        :type num_retries: int
        :param num_retries: the number of times we'll re-try a resumable
            download making no progress. (Count resets every time we get
            progress, so download can span many more than this number of
            retries.)
        """
        self.tracker_file_name = tracker_file_name
        self.num_retries = num_retries
        self.etag_value_for_current_download = None
        if tracker_file_name:
            self._load_tracker_file_etag()
        # Save download_start_point in instance state so caller can
        # find how much was transferred by this ResumableDownloadHandler
        # (across retries).
        self.download_start_point = None

    def _load_tracker_file_etag(self):
        f = None
        try:
            f = open(self.tracker_file_name, 'r')
            etag_line = f.readline()
            m = re.search(self.ETAG_REGEX, etag_line)
            if m:
                self.etag_value_for_current_download = m.group(1)
            else:
                print('Couldn\'t read etag in tracker file (%s). Restarting '
                      'download from scratch.' % self.tracker_file_name)
        except IOError as e:
            # Ignore non-existent file (happens first time a download
            # is attempted on an object), but warn user for other errors.
            if e.errno != errno.ENOENT:
                # Will restart because
                # self.etag_value_for_current_download == None.
                print('Couldn\'t read URI tracker file (%s): %s. Restarting '
                      'download from scratch.' %
                      (self.tracker_file_name, e.strerror))
        finally:
            if f:
                f.close()

    def _save_tracker_info(self, key):
        self.etag_value_for_current_download = key.etag.strip('"\'')
        if not self.tracker_file_name:
            return
        f = None
        try:
            f = open(self.tracker_file_name, 'w')
            f.write('%s\n' % self.etag_value_for_current_download)
        except IOError as e:
            raise ResumableDownloadException(
                'Couldn\'t write tracker file (%s): %s.\nThis can happen'
                'if you\'re using an incorrectly configured download tool\n'
                '(e.g., gsutil configured to save tracker files to an '
                'unwritable directory)' %
                (self.tracker_file_name, e.strerror),
                ResumableTransferDisposition.ABORT)
        finally:
            if f:
                f.close()

    def _remove_tracker_file(self):
        if (self.tracker_file_name and
            os.path.exists(self.tracker_file_name)):
                os.unlink(self.tracker_file_name)

    def _attempt_resumable_download(self, key, fp, headers, cb, num_cb,
                                    torrent, version_id):
        """
        Attempts a resumable download.

        Raises ResumableDownloadException if any problems occur.
        """
        cur_file_size = get_cur_file_size(fp, position_to_eof=True)

        if (cur_file_size and 
            self.etag_value_for_current_download and
            self.etag_value_for_current_download == key.etag.strip('"\'')):
            # Try to resume existing transfer.
            if cur_file_size > key.size:
              raise ResumableDownloadException(
                  '%s is larger (%d) than %s (%d).\nDeleting tracker file, so '
                  'if you re-try this download it will start from scratch' %
                  (fp.name, cur_file_size, str(storage_uri_for_key(key)),
                   key.size), ResumableTransferDisposition.ABORT)
            elif cur_file_size == key.size:
                if key.bucket.connection.debug >= 1:
                    print( 'Download complete.' )
                return
            if key.bucket.connection.debug >= 1:
                print( 'Resuming download.' )
            headers = headers.copy()
            headers['Range'] = 'bytes=%d-%d' % (cur_file_size, key.size - 1)
            cb = ByteTranslatingCallbackHandler(cb, cur_file_size).call
            self.download_start_point = cur_file_size
        else:
            if key.bucket.connection.debug >= 1:
                print( 'Starting new resumable download.' )
            self._save_tracker_info(key)
            self.download_start_point = 0
            # Truncate the file, in case a new resumable download is being
            # started atop an existing file.
            fp.truncate(0)

        # Disable AWSAuthConnection-level retry behavior, since that would
        # cause downloads to restart from scratch.
        key.get_file(fp, headers, cb, num_cb, torrent, version_id,
                     override_num_retries=0)
        fp.flush()

    def _check_final_md5(self, key, file_name):
        """
        Checks that etag from server agrees with md5 computed after the
        download completes. This is important, since the download could
        have spanned a number of hours and multiple processes (e.g.,
        gsutil runs), and the user could change some of the file and not
        realize they have inconsistent data.
        """
        fp = open(file_name, 'r')
        if key.bucket.connection.debug >= 1:
            print( 'Checking md5 against etag.' )
        hex_md5 = key.compute_md5(fp)[0]
        if hex_md5 != key.etag.strip('"\''):
            file_name = fp.name
            fp.close()
            os.unlink(file_name)
            raise ResumableDownloadException(
                'File changed during download: md5 signature doesn\'t match '
                'etag (incorrect downloaded file deleted)',
                ResumableTransferDisposition.ABORT)

    def get_file(self, key, fp, headers, cb=None, num_cb=10, torrent=False,
                 version_id=None):
        """
        Retrieves a file from a Key
        :type key: :class:`boto.s3.key.Key` or subclass
        :param key: The Key object from which upload is to be downloaded
        
        :type fp: file
        :param fp: File pointer into which data should be downloaded
        
        :type headers: string
        :param: headers to send when retrieving the files
        
        :type cb: function
        :param cb: (optional) a callback function that will be called to report
             progress on the download.  The callback should accept two integer
             parameters, the first representing the number of bytes that have
             been successfully transmitted from the storage service and
             the second representing the total number of bytes that need
             to be transmitted.
        
        :type num_cb: int
        :param num_cb: (optional) If a callback is specified with the cb
             parameter this parameter determines the granularity of the callback
             by defining the maximum number of times the callback will be
             called during the file transfer.
             
        :type torrent: bool
        :param torrent: Flag for whether to get a torrent for the file

        :type version_id: string
        :param version_id: The version ID (optional)

        Raises ResumableDownloadException if a problem occurs during
            the transfer.
        """

        debug = key.bucket.connection.debug
        if not headers:
            headers = {}

        # Use num-retries from constructor if one was provided; else check
        # for a value specified in the boto config file; else default to 5.
        if self.num_retries is None:
            self.num_retries = config.getint('Boto', 'num_retries', 5)
        progress_less_iterations = 0

        while True:  # Retry as long as we're making progress.
            had_file_bytes_before_attempt = get_cur_file_size(fp)
            try:
                self._attempt_resumable_download(key, fp, headers, cb, num_cb,
                                                 torrent, version_id)
                # Download succceded, so remove the tracker file (if have one).
                self._remove_tracker_file()
                self._check_final_md5(key, fp.name)
                if debug >= 1:
                    print( 'Resumable download complete.' )
                return
            except self.RETRYABLE_EXCEPTIONS as e:
                if debug >= 1:
                    print('Caught exception (%s)' % e.__repr__())
<<<<<<< HEAD
            except ResumableDownloadException as e:
                if e.disposition == ResumableTransferDisposition.ABORT:
=======
            except ResumableDownloadException, e:
                if (e.disposition ==
                    ResumableTransferDisposition.ABORT_CUR_PROCESS):
>>>>>>> a4e8e065
                    if debug >= 1:
                        print('Caught non-retryable ResumableDownloadException '
                              '(%s)' % e.message)
                    raise
                elif (e.disposition ==
                    ResumableTransferDisposition.ABORT):
                    if debug >= 1:
                        print('Caught non-retryable ResumableDownloadException '
                              '(%s); aborting and removing tracker file' %
                              e.message)
                    self._remove_tracker_file()
                    raise
                else:
                    if debug >= 1:
                        print('Caught ResumableDownloadException (%s) - will '
                              'retry' % e.message)

            # At this point we had a re-tryable failure; see if made progress.
            if get_cur_file_size(fp) > had_file_bytes_before_attempt:
                progress_less_iterations = 0
            else:
                progress_less_iterations += 1

            if progress_less_iterations > self.num_retries:
                # Don't retry any longer in the current process.
                raise ResumableDownloadException(
                    'Too many resumable download attempts failed without '
                    'progress. You might try this download again later',
                    ResumableTransferDisposition.ABORT_CUR_PROCESS)

            # Close the key, in case a previous download died partway
            # through and left data in the underlying key HTTP buffer.
            key.close()

            sleep_time_secs = 2**progress_less_iterations
            if debug >= 1:
                print('Got retryable failure (%d progress-less in a row).\n'
                      'Sleeping %d seconds before re-trying' %
                      (progress_less_iterations, sleep_time_secs))
            time.sleep(sleep_time_secs)<|MERGE_RESOLUTION|>--- conflicted
+++ resolved
@@ -294,14 +294,9 @@
             except self.RETRYABLE_EXCEPTIONS as e:
                 if debug >= 1:
                     print('Caught exception (%s)' % e.__repr__())
-<<<<<<< HEAD
             except ResumableDownloadException as e:
-                if e.disposition == ResumableTransferDisposition.ABORT:
-=======
-            except ResumableDownloadException, e:
                 if (e.disposition ==
                     ResumableTransferDisposition.ABORT_CUR_PROCESS):
->>>>>>> a4e8e065
                     if debug >= 1:
                         print('Caught non-retryable ResumableDownloadException '
                               '(%s)' % e.message)
