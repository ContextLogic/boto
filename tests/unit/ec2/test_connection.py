#!/usr/bin/env python
from tests.unit import unittest
from tests.unit import AWSMockServiceTestCase

from boto.ec2.connection import EC2Connection


class TestEC2ConnectionBase(AWSMockServiceTestCase):
    connection_class = EC2Connection

    def setUp(self):
        super(TestEC2ConnectionBase, self).setUp()
        self.ec2 = self.service_connection


class TestReservedInstanceOfferings(TestEC2ConnectionBase):

    def default_body(self):
        return """
            <DescribeReservedInstancesOfferingsResponse>
                <requestId>d3253568-edcf-4897-9a3d-fb28e0b3fa38</requestId>
                    <reservedInstancesOfferingsSet>
                    <item>
                        <reservedInstancesOfferingId>2964d1bf71d8</reservedInstancesOfferingId>
                        <instanceType>c1.medium</instanceType>
                        <availabilityZone>us-east-1c</availabilityZone>
                        <duration>94608000</duration>
                        <fixedPrice>775.0</fixedPrice>
                        <usagePrice>0.0</usagePrice>
                        <productDescription>product description</productDescription>
                        <instanceTenancy>default</instanceTenancy>
                        <currencyCode>USD</currencyCode>
                        <offeringType>Heavy Utilization</offeringType>
                        <recurringCharges>
                            <item>
                                <frequency>Hourly</frequency>
                                <amount>0.095</amount>
                            </item>
                        </recurringCharges>
                        <marketplace>false</marketplace>
                        <pricingDetailsSet>
                            <item>
                                <price>0.045</price>
                                <count>1</count>
                            </item>
                        </pricingDetailsSet>
                    </item>
                    <item>
                        <reservedInstancesOfferingId>2dce26e46889</reservedInstancesOfferingId>
                        <instanceType>c1.medium</instanceType>
                        <availabilityZone>us-east-1c</availabilityZone>
                        <duration>94608000</duration>
                        <fixedPrice>775.0</fixedPrice>
                        <usagePrice>0.0</usagePrice>
                        <productDescription>Linux/UNIX</productDescription>
                        <instanceTenancy>default</instanceTenancy>
                        <currencyCode>USD</currencyCode>
                        <offeringType>Heavy Utilization</offeringType>
                        <recurringCharges>
                            <item>
                                <frequency>Hourly</frequency>
                                <amount>0.035</amount>
                            </item>
                        </recurringCharges>
                        <marketplace>false</marketplace>
                        <pricingDetailsSet/>
                    </item>
                </reservedInstancesOfferingsSet>
                <nextToken>next_token</nextToken>
            </DescribeReservedInstancesOfferingsResponse>
        """

    def test_get_reserved_instance_offerings(self):
        self.set_http_response(status_code=200)
        response = self.ec2.get_all_reserved_instances_offerings()
        self.assertEqual(len(response), 2)
        instance = response[0]
        self.assertEqual(instance.id, '2964d1bf71d8')
        self.assertEqual(instance.instance_type, 'c1.medium')
        self.assertEqual(instance.availability_zone, 'us-east-1c')
        self.assertEqual(instance.duration, 94608000)
        self.assertEqual(instance.fixed_price, '775.0')
        self.assertEqual(instance.usage_price, '0.0')
        self.assertEqual(instance.description, 'product description')
        self.assertEqual(instance.instance_tenancy, 'default')
        self.assertEqual(instance.currency_code, 'USD')
        self.assertEqual(instance.offering_type, 'Heavy Utilization')
        self.assertEqual(len(instance.recurring_charges), 1)
        self.assertEqual(instance.recurring_charges[0].frequency, 'Hourly')
        self.assertEqual(instance.recurring_charges[0].amount, '0.095')
        self.assertEqual(len(instance.pricing_details), 1)
        self.assertEqual(instance.pricing_details[0].price, '0.045')
        self.assertEqual(instance.pricing_details[0].count, '1')

    def test_get_reserved_instance_offerings_params(self):
        self.set_http_response(status_code=200)
        self.ec2.get_all_reserved_instances_offerings(
            reserved_instances_offering_ids=['id1','id2'],
            instance_type='t1.micro',
            availability_zone='us-east-1',
            product_description='description',
            instance_tenancy='dedicated',
            offering_type='offering_type',
            include_marketplace=False,
            min_duration=100,
            max_duration=1000,
            max_instance_count=1,
            next_token='next_token',
            max_results=10
        )
        self.assert_request_parameters({
            'Action': 'DescribeReservedInstancesOfferings',
            'ReservedInstancesOfferingId.1': 'id1',
            'ReservedInstancesOfferingId.2': 'id2',
            'InstanceType': 't1.micro',
            'AvailabilityZone': 'us-east-1',
            'ProductDescription': 'description',
            'InstanceTenancy': 'dedicated',
            'OfferingType': 'offering_type',
            'IncludeMarketplace': 'false',
            'MinDuration': '100',
            'MaxDuration': '1000',
            'MaxInstanceCount': '1',
            'NextToken': 'next_token',
<<<<<<< HEAD
            'MaxResults': '10',
            'Version': '2012-10-01'},
=======
            'MaxResults': '10',},
>>>>>>> 1b996482
             ignore_params_values=['AWSAccessKeyId', 'SignatureMethod',
                                   'SignatureVersion', 'Timestamp', 'Version'])


class TestPurchaseReservedInstanceOffering(TestEC2ConnectionBase):
    def default_body(self):
        return """<PurchaseReservedInstancesOffering />"""

    def test_serialized_api_args(self):
        self.set_http_response(status_code=200)
        response = self.ec2.purchase_reserved_instance_offering(
                'offering_id', 1, (100.0, 'USD'))
        self.assert_request_parameters({
            'Action': 'PurchaseReservedInstancesOffering',
            'InstanceCount': 1,
            'ReservedInstancesOfferingId': 'offering_id',
            'LimitPrice.Amount': '100.0',
<<<<<<< HEAD
            'LimitPrice.CurrencyCode': 'USD',
            'Version': '2012-10-01'},
=======
            'LimitPrice.CurrencyCode': 'USD',},
>>>>>>> 1b996482
             ignore_params_values=['AWSAccessKeyId', 'SignatureMethod',
                                   'SignatureVersion', 'Timestamp',
                                   'Version'])


class TestCancelReservedInstancesListing(TestEC2ConnectionBase):
    def default_body(self):
        return """
            <CancelReservedInstancesListingResponse>
                <requestId>request_id</requestId>
                <reservedInstancesListingsSet>
                    <item>
                        <reservedInstancesListingId>listing_id</reservedInstancesListingId>
                        <reservedInstancesId>instance_id</reservedInstancesId>
                        <createDate>2012-07-12T16:55:28.000Z</createDate>
                        <updateDate>2012-07-12T16:55:28.000Z</updateDate>
                        <status>cancelled</status>
                        <statusMessage>CANCELLED</statusMessage>
                        <instanceCounts>
                            <item>
                                <state>Available</state>
                                <instanceCount>0</instanceCount>
                            </item>
                            <item>
                                <state>Sold</state>
                                <instanceCount>0</instanceCount>
                            </item>
                            <item>
                                <state>Cancelled</state>
                                <instanceCount>1</instanceCount>
                            </item>
                            <item>
                                <state>Pending</state>
                                <instanceCount>0</instanceCount>
                            </item>
                        </instanceCounts>
                        <priceSchedules>
                            <item>
                                <term>5</term>
                                <price>166.64</price>
                                <currencyCode>USD</currencyCode>
                                <active>false</active>
                            </item>
                            <item>
                                <term>4</term>
                                <price>133.32</price>
                                <currencyCode>USD</currencyCode>
                                <active>false</active>
                            </item>
                            <item>
                                <term>3</term>
                                <price>99.99</price>
                                <currencyCode>USD</currencyCode>
                                <active>false</active>
                            </item>
                            <item>
                                <term>2</term>
                                <price>66.66</price>
                                <currencyCode>USD</currencyCode>
                                <active>false</active>
                            </item>
                            <item>
                                <term>1</term>
                                <price>33.33</price>
                                <currencyCode>USD</currencyCode>
                                <active>false</active>
                            </item>
                        </priceSchedules>
                        <tagSet/>
                        <clientToken>XqJIt1342112125076</clientToken>
                    </item>
                </reservedInstancesListingsSet>
            </CancelReservedInstancesListingResponse>
        """

    def test_reserved_instances_listing(self):
        self.set_http_response(status_code=200)
        response = self.ec2.cancel_reserved_instances_listing()
        self.assertEqual(len(response), 1)
        cancellation = response[0]
        self.assertEqual(cancellation.status, 'cancelled')
        self.assertEqual(cancellation.status_message, 'CANCELLED')
        self.assertEqual(len(cancellation.instance_counts), 4)
        first = cancellation.instance_counts[0]
        self.assertEqual(first.state, 'Available')
        self.assertEqual(first.instance_count, 0)
        self.assertEqual(len(cancellation.price_schedules), 5)
        schedule = cancellation.price_schedules[0]
        self.assertEqual(schedule.term, 5)
        self.assertEqual(schedule.price, '166.64')
        self.assertEqual(schedule.currency_code, 'USD')
        self.assertEqual(schedule.active, False)


class TestCreateReservedInstancesListing(TestEC2ConnectionBase):
    def default_body(self):
        return """
            <CreateReservedInstancesListingResponse>
                <requestId>request_id</requestId>
                <reservedInstancesListingsSet>
                    <item>
                        <reservedInstancesListingId>listing_id</reservedInstancesListingId>
                        <reservedInstancesId>instance_id</reservedInstancesId>
                        <createDate>2012-07-17T17:11:09.449Z</createDate>
                        <updateDate>2012-07-17T17:11:09.468Z</updateDate>
                        <status>active</status>
                        <statusMessage>ACTIVE</statusMessage>
                        <instanceCounts>
                            <item>
                                <state>Available</state>
                                <instanceCount>1</instanceCount>
                            </item>
                            <item>
                                <state>Sold</state>
                                <instanceCount>0</instanceCount>
                            </item>
                            <item>
                                <state>Cancelled</state>
                                <instanceCount>0</instanceCount>
                            </item>
                            <item>
                                <state>Pending</state>
                                <instanceCount>0</instanceCount>
                            </item>
                        </instanceCounts>
                        <priceSchedules>
                            <item>
                                <term>11</term>
                                <price>2.5</price>
                                <currencyCode>USD</currencyCode>
                                <active>true</active>
                            </item>
                            <item>
                                <term>10</term>
                                <price>2.5</price>
                                <currencyCode>USD</currencyCode>
                                <active>false</active>
                            </item>
                            <item>
                                <term>9</term>
                                <price>2.5</price>
                                <currencyCode>USD</currencyCode>
                                <active>false</active>
                            </item>
                            <item>
                                <term>8</term>
                                <price>2.0</price>
                                <currencyCode>USD</currencyCode>
                                <active>false</active>
                            </item>
                            <item>
                                <term>7</term>
                                <price>2.0</price>
                                <currencyCode>USD</currencyCode>
                                <active>false</active>
                            </item>
                            <item>
                                <term>6</term>
                                <price>2.0</price>
                                <currencyCode>USD</currencyCode>
                                <active>false</active>
                            </item>
                            <item>
                                <term>5</term>
                                <price>1.5</price>
                                <currencyCode>USD</currencyCode>
                                <active>false</active>
                            </item>
                            <item>
                                <term>4</term>
                                <price>1.5</price>
                                <currencyCode>USD</currencyCode>
                                <active>false</active>
                            </item>
                            <item>
                                <term>3</term>
                                <price>0.7</price>
                                <currencyCode>USD</currencyCode>
                                <active>false</active>
                            </item>
                            <item>
                                <term>2</term>
                                <price>0.7</price>
                                <currencyCode>USD</currencyCode>
                                <active>false</active>
                            </item>
                            <item>
                                <term>1</term>
                                <price>0.1</price>
                                <currencyCode>USD</currencyCode>
                                <active>false</active>
                            </item>
                        </priceSchedules>
                        <tagSet/>
                        <clientToken>myIdempToken1</clientToken>
                    </item>
                </reservedInstancesListingsSet>
            </CreateReservedInstancesListingResponse>
        """

    def test_create_reserved_instances_listing(self):
        self.set_http_response(status_code=200)
        response = self.ec2.create_reserved_instances_listing(
            'instance_id', 1, [('2.5', 11), ('2.0', 8)], 'client_token')
        self.assertEqual(len(response), 1)
        cancellation = response[0]
        self.assertEqual(cancellation.status, 'active')
        self.assertEqual(cancellation.status_message, 'ACTIVE')
        self.assertEqual(len(cancellation.instance_counts), 4)
        first = cancellation.instance_counts[0]
        self.assertEqual(first.state, 'Available')
        self.assertEqual(first.instance_count, 1)
        self.assertEqual(len(cancellation.price_schedules), 11)
        schedule = cancellation.price_schedules[0]
        self.assertEqual(schedule.term, 11)
        self.assertEqual(schedule.price, '2.5')
        self.assertEqual(schedule.currency_code, 'USD')
        self.assertEqual(schedule.active, True)

        self.assert_request_parameters({
            'Action': 'CreateReservedInstancesListing',
            'ReservedInstancesId': 'instance_id',
            'InstanceCount': '1',
            'ClientToken': 'client_token',
            'PriceSchedules.0.Price': '2.5',
            'PriceSchedules.0.Term': '11',
            'PriceSchedules.1.Price': '2.0',
<<<<<<< HEAD
            'PriceSchedules.1.Term': '8',
            'Version': '2012-10-01'},
=======
            'PriceSchedules.1.Term': '8',},
>>>>>>> 1b996482
             ignore_params_values=['AWSAccessKeyId', 'SignatureMethod',
                                   'SignatureVersion', 'Timestamp',
                                   'Version'])


class TestDescribeSpotInstanceRequests(TestEC2ConnectionBase):
    def default_body(self):
        return """
        <DescribeSpotInstanceRequestsResponse>
            <requestId>requestid</requestId>
            <spotInstanceRequestSet>
                <item>
                    <spotInstanceRequestId>sir-id</spotInstanceRequestId>
                    <spotPrice>0.003000</spotPrice>
                    <type>one-time</type>
                    <state>active</state>
                    <status>
                        <code>fulfilled</code>
                        <updateTime>2012-10-19T18:09:26.000Z</updateTime>
                        <message>Your Spot request is fulfilled.</message>
                    </status>
                    <launchGroup>mylaunchgroup</launchGroup>
                    <launchSpecification>
                        <imageId>ami-id</imageId>
                        <keyName>mykeypair</keyName>
                        <groupSet>
                            <item>
                                <groupId>sg-id</groupId>
                                <groupName>groupname</groupName>
                            </item>
                        </groupSet>
                        <instanceType>t1.micro</instanceType>
                        <monitoring>
                            <enabled>false</enabled>
                        </monitoring>
                    </launchSpecification>
                    <instanceId>i-id</instanceId>
                    <createTime>2012-10-19T18:07:05.000Z</createTime>
                    <productDescription>Linux/UNIX</productDescription>
                    <launchedAvailabilityZone>us-east-1d</launchedAvailabilityZone>
                </item>
            </spotInstanceRequestSet>
        </DescribeSpotInstanceRequestsResponse>
        """

    def test_describe_spot_instance_requets(self):
        self.set_http_response(status_code=200)
        response = self.ec2.get_all_spot_instance_requests()
        self.assertEqual(len(response), 1)
        spotrequest = response[0]
        self.assertEqual(spotrequest.id, 'sir-id')
        self.assertEqual(spotrequest.price, 0.003)
        self.assertEqual(spotrequest.type, 'one-time')
        self.assertEqual(spotrequest.state, 'active')
        self.assertEqual(spotrequest.fault, None)
        self.assertEqual(spotrequest.valid_from, None)
        self.assertEqual(spotrequest.valid_until, None)
        self.assertEqual(spotrequest.launch_group, 'mylaunchgroup')
        self.assertEqual(spotrequest.launched_availability_zone, 'us-east-1d')
        self.assertEqual(spotrequest.product_description, 'Linux/UNIX')
        self.assertEqual(spotrequest.availability_zone_group, None)
        self.assertEqual(spotrequest.create_time,
                         '2012-10-19T18:07:05.000Z')
        self.assertEqual(spotrequest.instance_id, 'i-id')
        launch_spec = spotrequest.launch_specification
        self.assertEqual(launch_spec.key_name, 'mykeypair')
        self.assertEqual(launch_spec.instance_type, 't1.micro')
        self.assertEqual(launch_spec.image_id, 'ami-id')
        self.assertEqual(launch_spec.placement, None)
        self.assertEqual(launch_spec.kernel, None)
        self.assertEqual(launch_spec.ramdisk, None)
        self.assertEqual(launch_spec.monitored, False)
        self.assertEqual(launch_spec.subnet_id, None)
        self.assertEqual(launch_spec.block_device_mapping, None)
        self.assertEqual(launch_spec.instance_profile, None)
        self.assertEqual(launch_spec.ebs_optimized, False)
        status = spotrequest.status
        self.assertEqual(status.code, 'fulfilled')
        self.assertEqual(status.update_time, None)
        self.assertEqual(status.message, 'Your Spot request is fulfilled.')


if __name__ == '__main__':
    unittest.main()<|MERGE_RESOLUTION|>--- conflicted
+++ resolved
@@ -122,12 +122,7 @@
             'MaxDuration': '1000',
             'MaxInstanceCount': '1',
             'NextToken': 'next_token',
-<<<<<<< HEAD
-            'MaxResults': '10',
-            'Version': '2012-10-01'},
-=======
             'MaxResults': '10',},
->>>>>>> 1b996482
              ignore_params_values=['AWSAccessKeyId', 'SignatureMethod',
                                    'SignatureVersion', 'Timestamp', 'Version'])
 
@@ -145,12 +140,7 @@
             'InstanceCount': 1,
             'ReservedInstancesOfferingId': 'offering_id',
             'LimitPrice.Amount': '100.0',
-<<<<<<< HEAD
-            'LimitPrice.CurrencyCode': 'USD',
-            'Version': '2012-10-01'},
-=======
             'LimitPrice.CurrencyCode': 'USD',},
->>>>>>> 1b996482
              ignore_params_values=['AWSAccessKeyId', 'SignatureMethod',
                                    'SignatureVersion', 'Timestamp',
                                    'Version'])
@@ -378,12 +368,7 @@
             'PriceSchedules.0.Price': '2.5',
             'PriceSchedules.0.Term': '11',
             'PriceSchedules.1.Price': '2.0',
-<<<<<<< HEAD
-            'PriceSchedules.1.Term': '8',
-            'Version': '2012-10-01'},
-=======
             'PriceSchedules.1.Term': '8',},
->>>>>>> 1b996482
              ignore_params_values=['AWSAccessKeyId', 'SignatureMethod',
                                    'SignatureVersion', 'Timestamp',
                                    'Version'])
