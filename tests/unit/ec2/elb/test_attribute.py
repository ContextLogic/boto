--- conflicted
+++ resolved
@@ -78,14 +78,10 @@
      [('cross_zone_load_balancing.enabled', True)]),
     (ATTRIBUTE_GET_FALSE_CZL_RESPONSE,
      [('cross_zone_load_balancing.enabled', False)]),
-<<<<<<< HEAD
-]
-
-=======
     (ATTRIBUTE_GET_CS_RESPONSE,
      [('connecting_settings.idle_timeout', 30)]),
-    ]
->>>>>>> 49ca8394
+]
+
 
 class TestLbAttributes(unittest.TestCase):
     """Tests LB Attributes."""
