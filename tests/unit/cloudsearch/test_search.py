--- conflicted
+++ resolved
@@ -49,22 +49,16 @@
     response_status = 200
 
     def get_args(self, requestline):
-        (_, request, _) = requestline.split(" ")
+        (_, request, _) = requestline.decode('utf-8').split(" ")
         (_, request) = request.split("?", 1)
         args = urlparse.parse_qs(request)
         return args
 
     def setUp(self):
         HTTPretty.enable()
-        body = self.response
-
-        if not isinstance(body, basestring):
-            body = json.dumps(body)
-
         HTTPretty.register_uri(HTTPretty.GET, FULL_URL,
-                               body=body,
-                               content_type=self.content_type,
-                               status=self.response_status)
+                               body=json.dumps(self.response),
+                               content_type="text/xml")
 
     def tearDown(self):
         HTTPretty.disable()
@@ -86,24 +80,6 @@
 
     }
 
-<<<<<<< HEAD
-    def get_args(self, requestline):
-        (_, request, _) = requestline.decode('utf-8').split(" ")
-        (_, request) = request.split("?", 1)
-        args = urlparse.parse_qs(request)
-        return args
-
-    def setUp(self):
-        HTTPretty.enable()
-        HTTPretty.register_uri(HTTPretty.GET, FULL_URL,
-                               body=json.dumps(self.response),
-                               content_type="text/xml")
-
-    def tearDown(self):
-        HTTPretty.disable()
-
-=======
->>>>>>> 80a419c3
     def test_cloudsearch_qsearch(self):
         search = SearchConnection(endpoint=HOSTNAME)
 
