--- conflicted
+++ resolved
@@ -356,7 +356,7 @@
         self.assertFalse(no_evaluate_record.alias_evaluate_target_health)
         self.assertEqual(no_evaluate_record.alias_dns_name, 'example-123456-no-evaluate-health.us-west-2.elb.amazonaws.com.')
         no_evaluate_xml = no_evaluate_record.to_xml()
-<<<<<<< HEAD
+        self.assertTrue(no_evaluate_record.health_check, 'abcdefgh-abcd-abcd-abcd-abcdefghijkl')
         self.assertTrue('<EvaluateTargetHealth>false</EvaluateTargetHealth>' in no_evaluate_xml)
 
         failover_record = response[4]
@@ -570,7 +570,3 @@
 
         # Note: the alias XML should not include the TTL, even if it's specified in the object model
         self.assertEqual(actual_xml, expected_xml)
-=======
-        self.assertTrue(no_evaluate_record.health_check, 'abcdefgh-abcd-abcd-abcd-abcdefghijkl')
-        self.assertTrue('<EvaluateTargetHealth>false</EvaluateTargetHealth>' in no_evaluate_xml)
->>>>>>> bf244062
