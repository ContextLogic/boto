#!/usr/bin/env python
# Copyright (c) 2006-2011 Mitch Garnaat http://garnaat.org/
#
# Permission is hereby granted, free of charge, to any person obtaining a
# copy of this software and associated documentation files (the
# "Software"), to deal in the Software without restriction, including
# without limitation the rights to use, copy, modify, merge, publish, dis-
# tribute, sublicense, and/or sell copies of the Software, and to permit
# persons to whom the Software is furnished to do so, subject to the fol-
# lowing conditions:
#
# The above copyright notice and this permission notice shall be included
# in all copies or substantial portions of the Software.
#
# THE SOFTWARE IS PROVIDED "AS IS", WITHOUT WARRANTY OF ANY KIND, EXPRESS
# OR IMPLIED, INCLUDING BUT NOT LIMITED TO THE WARRANTIES OF MERCHANTABIL-
# ITY, FITNESS FOR A PARTICULAR PURPOSE AND NONINFRINGEMENT. IN NO EVENT
# SHALL THE AUTHOR BE LIABLE FOR ANY CLAIM, DAMAGES OR OTHER LIABILITY,
# WHETHER IN AN ACTION OF CONTRACT, TORT OR OTHERWISE, ARISING FROM,
# OUT OF OR IN CONNECTION WITH THE SOFTWARE OR THE USE OR OTHER DEALINGS
# IN THE SOFTWARE.

"""
do the unit tests!
"""

import sys
import unittest
import getopt

from sqs.test_connection import SQSConnectionTest
from s3.test_connection import S3ConnectionTest
from s3.test_versioning import S3VersionTest
from s3.test_gsconnection import GSConnectionTest
from ec2.test_connection import EC2ConnectionTest
from autoscale.test_connection import AutoscaleConnectionTest
from sdb.test_connection import SDBConnectionTest

def usage():
<<<<<<< HEAD
    print( 'test.py  [-t testsuite] [-v verbosity]' )
    print( '    -t   run specific testsuite (s3|s3ver|s3nover|gs|sqs|ec2|sdb|all)' )
    print( '    -v   verbosity (0|1|2)' )
  
=======
    print 'test.py  [-t testsuite] [-v verbosity]'
    print '    -t   run specific testsuite (s3|s3ver|s3nover|gs|sqs|ec2|sdb|all)'
    print '    -v   verbosity (0|1|2)'

>>>>>>> 1561b06b
def main():
    try:
        opts, args = getopt.getopt(sys.argv[1:], 'ht:v:',
                                   ['help', 'testsuite', 'verbosity'])
    except:
        usage()
        sys.exit(2)
    testsuite = 'all'
    verbosity = 1
    for o, a in opts:
        if o in ('-h', '--help'):
            usage()
            sys.exit()
        if o in ('-t', '--testsuite'):
            testsuite = a
        if o in ('-v', '--verbosity'):
            verbosity = int(a)
    if len(args) != 0:
        usage()
        sys.exit()
    suite = unittest.TestSuite()
    if testsuite == 'all':
        suite.addTest(unittest.makeSuite(SQSConnectionTest))
        suite.addTest(unittest.makeSuite(S3ConnectionTest))
        suite.addTest(unittest.makeSuite(EC2ConnectionTest))
        suite.addTest(unittest.makeSuite(SDBConnectionTest))
        suite.addTest(unittest.makeSuite(AutoscaleConnectionTest))
    elif testsuite == 's3':
        suite.addTest(unittest.makeSuite(S3ConnectionTest))
        suite.addTest(unittest.makeSuite(S3VersionTest))
    elif testsuite == 's3ver':
        suite.addTest(unittest.makeSuite(S3VersionTest))
    elif testsuite == 's3nover':
        suite.addTest(unittest.makeSuite(S3ConnectionTest))
    elif testsuite == 'gs':
        suite.addTest(unittest.makeSuite(GSConnectionTest))
    elif testsuite == 'sqs':
        suite.addTest(unittest.makeSuite(SQSConnectionTest))
    elif testsuite == 'ec2':
        suite.addTest(unittest.makeSuite(EC2ConnectionTest))
    elif testsuite == 'autoscale':
        suite.addTest(unittest.makeSuite(AutoscaleConnectionTest))
    elif testsuite == 'sdb':
        suite.addTest(unittest.makeSuite(SDBConnectionTest))
    else:
        usage()
        sys.exit()
    unittest.TextTestRunner(verbosity=verbosity).run(suite)

if __name__ == "__main__":
    main()<|MERGE_RESOLUTION|>--- conflicted
+++ resolved
@@ -37,17 +37,10 @@
 from sdb.test_connection import SDBConnectionTest
 
 def usage():
-<<<<<<< HEAD
     print( 'test.py  [-t testsuite] [-v verbosity]' )
     print( '    -t   run specific testsuite (s3|s3ver|s3nover|gs|sqs|ec2|sdb|all)' )
     print( '    -v   verbosity (0|1|2)' )
   
-=======
-    print 'test.py  [-t testsuite] [-v verbosity]'
-    print '    -t   run specific testsuite (s3|s3ver|s3nover|gs|sqs|ec2|sdb|all)'
-    print '    -v   verbosity (0|1|2)'
-
->>>>>>> 1561b06b
 def main():
     try:
         opts, args = getopt.getopt(sys.argv[1:], 'ht:v:',
