####
boto
####
boto 2.30.0

Released: 1-Jul-2014

.. image:: https://travis-ci.org/boto/boto.png?branch=develop
        :target: https://travis-ci.org/boto/boto

.. image:: https://pypip.in/d/boto/badge.png
        :target: https://pypi.python.org/pypi/boto/

************
Introduction
************

Boto is a Python package that provides interfaces to Amazon Web Services.
Currently, all features work with Python 2.6 and 2.7. Work is under way to
support Python 3.3+ in the same codebase. Modules are being ported one at
a time with the help of the open source community, so please check below
for compatibility with Python 3.3+.

To port a module to Python 3.3+, please view our `Contributing Guidelines`_
and the `Porting Guide`_. If you would like, you can open an issue to let
others know about your work in progress. Tests **must** pass on Python
2.6, 2.7, 3.3, and 3.4 for pull requests to be accepted.

At the moment, boto supports:

* Compute

  * Amazon Elastic Compute Cloud (EC2)
  * Amazon Elastic Map Reduce (EMR)
  * AutoScaling
  * Amazon Kinesis (Python 3)

* Content Delivery

  * Amazon CloudFront

* Database

  * Amazon Relational Data Service (RDS)
  * Amazon DynamoDB
  * Amazon SimpleDB
<<<<<<< HEAD
  * Amazon ElastiCache
  * Amazon Redshift (Python 3)
=======
  * Amazon ElastiCache (Python 3)
  * Amazon Redshift
>>>>>>> 2880f913

* Deployment and Management

  * AWS Elastic Beanstalk
  * AWS CloudFormation
  * AWS Data Pipeline
  * AWS Opsworks
  * AWS CloudTrail (Python 3)

* Identity & Access

  * AWS Identity and Access Management (IAM)

* Application Services

  * Amazon CloudSearch
  * Amazon Elastic Transcoder
  * Amazon Simple Workflow Service (SWF)
  * Amazon Simple Queue Service (SQS) (Python 3)
  * Amazon Simple Notification Server (SNS)
  * Amazon Simple Email Service (SES) (Python 3)

* Monitoring

  * Amazon CloudWatch (EC2 Only)

* Networking

  * Amazon Route53
  * Amazon Virtual Private Cloud (VPC)
  * Elastic Load Balancing (ELB)
  * AWS Direct Connect

* Payments and Billing

  * Amazon Flexible Payment Service (FPS)

* Storage

  * Amazon Simple Storage Service (S3) (Python 3)
  * Amazon Glacier
  * Amazon Elastic Block Store (EBS)
  * Google Cloud Storage

* Workforce

  * Amazon Mechanical Turk

* Other

  * Marketplace Web Services
  * AWS Support

The goal of boto is to support the full breadth and depth of Amazon
Web Services.  In addition, boto provides support for other public
services such as Google Storage in addition to private cloud systems
like Eucalyptus, OpenStack and Open Nebula.

Boto is developed mainly using Python 2.6.6 and Python 2.7.3 on Mac OSX
and Ubuntu Maverick.  It is known to work on other Linux distributions
and on Windows.  Most of Boto requires no additional libraries or packages
other than those that are distributed with Python.  Efforts are made
to keep boto compatible with Python 2.5.x but no guarantees are made.

************
Installation
************

Install via `pip`_:

::

    $ pip install boto

Install from source:

::

    $ git clone git://github.com/boto/boto.git
    $ cd boto
    $ python setup.py install

**********
ChangeLogs
**********

To see what has changed over time in boto, you can check out the
release notes at `http://docs.pythonboto.org/en/latest/#release-notes`

***************************
Finding Out More About Boto
***************************

The main source code repository for boto can be found on `github.com`_.
The boto project uses the `gitflow`_ model for branching.

`Online documentation`_ is also available. The online documentation includes
full API documentation as well as Getting Started Guides for many of the boto
modules.

Boto releases can be found on the `Python Cheese Shop`_.

Join our IRC channel `#boto` on FreeNode.
Webchat IRC channel: http://webchat.freenode.net/?channels=boto

Join the `boto-users Google Group`_.

*************************
Getting Started with Boto
*************************

Your credentials can be passed into the methods that create
connections.  Alternatively, boto will check for the existence of the
following environment variables to ascertain your credentials:

**AWS_ACCESS_KEY_ID** - Your AWS Access Key ID

**AWS_SECRET_ACCESS_KEY** - Your AWS Secret Access Key

Credentials and other boto-related settings can also be stored in a
boto config file.  See `this`_ for details.

.. _Contributing Guidelines: https://github.com/boto/boto/blob/develop/CONTRIBUTING
.. _Porting Guide: http://boto.readthedocs.org/en/latest/porting_guide.html
.. _pip: http://www.pip-installer.org/
.. _release notes: https://github.com/boto/boto/wiki
.. _github.com: http://github.com/boto/boto
.. _Online documentation: http://docs.pythonboto.org
.. _Python Cheese Shop: http://pypi.python.org/pypi/boto
.. _this: http://code.google.com/p/boto/wiki/BotoConfig
.. _gitflow: http://nvie.com/posts/a-successful-git-branching-model/
.. _neo: https://github.com/boto/boto/tree/neo
.. _boto-users Google Group: https://groups.google.com/forum/?fromgroups#!forum/boto-users<|MERGE_RESOLUTION|>--- conflicted
+++ resolved
@@ -44,13 +44,8 @@
   * Amazon Relational Data Service (RDS)
   * Amazon DynamoDB
   * Amazon SimpleDB
-<<<<<<< HEAD
-  * Amazon ElastiCache
+  * Amazon ElastiCache (Python 3)
   * Amazon Redshift (Python 3)
-=======
-  * Amazon ElastiCache (Python 3)
-  * Amazon Redshift
->>>>>>> 2880f913
 
 * Deployment and Management
 
