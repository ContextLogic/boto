--- conflicted
+++ resolved
@@ -82,13 +82,8 @@
                   "boto.swf", "boto.mws", "boto.cloudsearch", "boto.glacier",
                   "boto.beanstalk", "boto.datapipeline", "boto.elasticache",
                   "boto.elastictranscoder", "boto.opsworks", "boto.redshift",
-<<<<<<< HEAD
-                  "boto.dynamodb2"],
+                  "boto.dynamodb2", "boto.support"],
       package_data = {"boto.cacerts": ["cacerts.txt"], "boto": ["version.txt"]},
-=======
-                  "boto.dynamodb2", "boto.support"],
-      package_data = {"boto.cacerts": ["cacerts.txt"]},
->>>>>>> 684f80a3
       license = "MIT",
       platforms = "Posix; MacOS X; Windows",
       classifiers = ["Development Status :: 5 - Production/Stable",
